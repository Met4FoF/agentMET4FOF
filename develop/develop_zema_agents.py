--- conflicted
+++ resolved
@@ -96,26 +96,16 @@
             self.send_output({'y_pred':y_pred, 'y_true': y_true})
             self.log_info("Overall Test Score: " + str(self.ml_model.score(message['data']['x'], y_true)))
             self.lda_test_score = self.ml_model.score(message['data']['x'], y_true)
-<<<<<<< HEAD
-=======
-            
+
+
 class Regression_Agent(AgentMET4FOF):
-    def init_parameters(self, regression_model):      # Maybe use'BayesianRidge' as a default !! 
+    def init_parameters(self, regression_model = "BayesianRidge"):
         if regression_model=="BayesianRidge":
             self.lin_model = linear_model.BayesianRidge()
         elif regression_model=="RandomForest":
             self.lin_model = RandomForestRegressor(n_estimators=40)
         else:
-            raise Exception("Wronly defined regression model. Available models are: 'RandomForest' and 'BayesianRidge'")
-
-#    No need to reformat the target.
-#            
-#    def reformat_target(self, target_vector):
-#        class_target_vector=np.ceil(target_vector[0])
-#        for i in class_target_vector.index:
-#            if class_target_vector[i]==0:
-#                class_target_vector[i]=1                   #Fixing the zero element.
-#        return np.array(class_target_vector)
+            raise Exception("Wrongly defined regression model. Available models are: 'RandomForest' and 'BayesianRidge'")
 
     def on_received_message(self, message):
         if message['channel'] == 'train':
@@ -127,29 +117,34 @@
             y_pred = self.lin_model.predict(message['data']['x'])
             self.send_output({'y_pred': y_pred, 'y_true': y_true})
             self.log_info("Overall Test Score: " + str(self.lin_model.score(message['data']['x'], y_true)))
-            self.reg_test_score = self.lin_model.score(message['data']['x'], y_true) 
->>>>>>> fe27fcc2
+            self.reg_test_score = self.lin_model.score(message['data']['x'], y_true)
 
 
 class EvaluatorAgent(AgentMET4FOF):
      def on_received_message(self, message):
         y_pred = message['data']['y_pred']
         y_true = message['data']['y_true']
-        error_LDA1=np.abs(y_pred- y_true)                         # Change to just error
-        rmse_lda= np.sqrt(mean_squared_error(y_pred, y_true))     # Also just rmse
+        error = np.abs(y_pred- y_true)
+        rmse = np.sqrt(mean_squared_error(y_pred, y_true))
 
-        self.log_info("Root mean squared error of classification is:" + str(rmse_lda))  # prediction instead of classification
-        self.log_info("Error_LDA1: "+str(error_LDA1))                   # Error
-        self.send_output(error_LDA1)
+        self.log_info(message['from']+": Root mean squared error of classification is:" + str(rmse))
+        self.send_output({message['from']: error})
 
         #send plot
-        graph_comparison = self.plot_comparison(y_true,y_pred)
-        self.send_plot(graph_comparison)
+        graph_comparison = self.plot_comparison(y_true, y_pred,
+                                                from_agent=message['from'],
+                                                sum_performance="RMSE: " + str(rmse))
+        self.send_plot({message['from']:graph_comparison})
 
-     def plot_comparison(self, y_true, y_pred):
+     def plot_comparison(self, y_true, y_pred, from_agent = None, sum_performance= ""):
+         if from_agent is not None: #optional
+            agent_name = from_agent
+         else:
+            agent_name = ""
          fig, ax = plt.subplots()
          ax.scatter(y_true,y_pred)
-         ax.set_title("Prediction vs True Label")
+         fig.suptitle("Prediction vs True Label: " + agent_name)
+         ax.set_title(sum_performance)
          ax.set_xlabel("Y True")
          ax.set_ylabel("Y Pred")
          return fig