import time
from typing import Dict

import numpy as np
import pytest
from time_series_metadata.scheme import MetaData

from agentMET4FOF.metrological_agents import MetrologicalAgent, MetrologicalMonitorAgent
from tests.conftest import test_timeout


class Signal:
    """
    Simple class to request time-series datapoints of a signal
    """

    def __init__(self):
        self._description = MetaData(
            device_id="my_virtual_sensor",
            time_name="time",
            time_unit="s",
            quantity_names="pressure",
            quantity_units="Pa",
        )

    @staticmethod
    def _time():
        return time.time()

    @staticmethod
    def _time_unc():
        return time.get_clock_info("time").resolution

    @staticmethod
    def _value(timestamp):
        return 1013.25

    @staticmethod
    def _value_unc():
        return 0.5

    @property
    def current_datapoint(self):
        t = self._time()
        ut = self._time_unc()
        v = self._value(t)
        uv = self._value_unc()

        return np.array((t, ut, v, uv))

    @property
    def metadata(self) -> MetaData:
        return self._description


class MetrologicalSineGeneratorAgent(MetrologicalAgent):
    """An agent streaming a sine signal

    Takes samples from the :py:mod:`SineGenerator` and pushes them sample by sample
    to connected agents via its output channel.
    """

    # The datatype of the stream will be SineGenerator.
    _sine_stream: Signal

    def init_parameters(self, signal: Signal = Signal(), **kwargs):
        """Initialize the input data

        Initialize the input data stream as an instance of the
        :py:mod:`SineGenerator` class

        Parameters
        ----------
        signal : Signal
            the underlying signal for the generator
        """
        self._sine_stream = signal
        super().init_parameters()
        self.set_output_data(channel="default", metadata=self._sine_stream.metadata)

    def agent_loop(self):
        """Model the agent's behaviour

        On state *Running* the agent will extract sample by sample the input data
        streams content and push it via invoking
        :py:method:`AgentMET4FOF.send_output`.
        """
        if self.current_state == "Running":
            self.set_output_data(
                channel="default", data=[self._sine_stream.current_datapoint]
            )
            super().agent_loop()

    @property
    def metadata(self) -> Dict:
        return self._sine_stream.metadata.metadata


@pytest.mark.timeout(test_timeout)
def test_simple_metrological_agent(agent_network):
    # Create an agent with data source and metadata, attach it to a monitor agent and
    # check, if the metadata is present at the right place in the monitor agent after
    # a short while.

    # Create a data source.
    signal = Signal()
    source_name = signal.metadata.metadata["device_id"]

<<<<<<< HEAD
    time.sleep(test_timeout)

    # test to see if key 'metadata' is present in the received data
    memory_dict = monitor_agent_1.get_attr('buffer')
    memory_dict_value = list(memory_dict.values())[0]
    assert 'metadata' in memory_dict_value.keys()

    time.sleep(3)
=======
    # Init agents by adding into the agent network.
    simple_agent = agent_network.add_agent(
        name=source_name, agentType=MetrologicalSineGeneratorAgent
    )
    simple_agent.init_parameters(signal)
    monitor_agent_1 = agent_network.add_agent(agentType=MetrologicalMonitorAgent)

    # Connect agents.
    agent_network.bind_agents(simple_agent, monitor_agent_1)

    # Set all agents states to "Running".
    agent_network.set_running_state()

    # Run check of expected and actual result until test times out.
    is_present = True
    while not is_present:
        try:
            # Run actual check. This reduces test runtime in case of passed tests but
            # results in quite cryptic error messages in case it fails due to the
            # timeout causing the actual fail. So, if this line fails, regardless of
            # the error message, it means, the addressed attribute'S content does not
            # match the expected expression.
            # Check if key 'metadata' is present in the received data
            memory_dict = list(monitor_agent_1.get_attr('buffer').values())[0]
            is_present = "metadata" in memory_dict.keys()
        except IndexError:
            pass
>>>>>>> 39eef724

<|MERGE_RESOLUTION|>--- conflicted
+++ resolved
@@ -106,16 +106,6 @@
     signal = Signal()
     source_name = signal.metadata.metadata["device_id"]
 
-<<<<<<< HEAD
-    time.sleep(test_timeout)
-
-    # test to see if key 'metadata' is present in the received data
-    memory_dict = monitor_agent_1.get_attr('buffer')
-    memory_dict_value = list(memory_dict.values())[0]
-    assert 'metadata' in memory_dict_value.keys()
-
-    time.sleep(3)
-=======
     # Init agents by adding into the agent network.
     simple_agent = agent_network.add_agent(
         name=source_name, agentType=MetrologicalSineGeneratorAgent
@@ -143,5 +133,4 @@
             is_present = "metadata" in memory_dict.keys()
         except IndexError:
             pass
->>>>>>> 39eef724
 
