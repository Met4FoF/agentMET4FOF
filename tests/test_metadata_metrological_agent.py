import time
from typing import Dict

import numpy as np
from time_series_metadata.scheme import MetaData

from agentMET4FOF.metrological_agents import MetrologicalAgent, MetrologicalMonitorAgent
from tests.conftest import test_timeout


class Signal:
    """
    Simple class to request time-series datapoints of a signal
    """

    def __init__(self):
        self._description = MetaData(
            device_id="my_virtual_sensor",
            time_name="time",
            time_unit="s",
            quantity_names="pressure",
            quantity_units="Pa",
        )

    @staticmethod
    def _time():
        return time.time()

    @staticmethod
    def _time_unc():
        return time.get_clock_info("time").resolution

    @staticmethod
    def _value(timestamp):
        return 1013.25

    @staticmethod
    def _value_unc():
        return 0.5

    @property
    def current_datapoint(self):
        t = self._time()
        ut = self._time_unc()
        v = self._value(t)
        uv = self._value_unc()

        return np.array((t, ut, v, uv))

    @property
    def metadata(self) -> MetaData:
        return self._description


class MetrologicalSineGeneratorAgent(MetrologicalAgent):
    """An agent streaming a sine signal

    Takes samples from the :py:mod:`SineGenerator` and pushes them sample by sample
    to connected agents via its output channel.
    """

    # The datatype of the stream will be SineGenerator.
    _sine_stream: Signal

    def init_parameters(self, signal: Signal = Signal(), **kwargs):
        """Initialize the input data

        Initialize the input data stream as an instance of the
        :py:mod:`SineGenerator` class

        Parameters
        ----------
        signal : Signal
            the underlying signal for the generator
        """
        self._sine_stream = signal
        super().init_parameters()
        self.set_output_data(channel="default", metadata=self._sine_stream.metadata)

    def agent_loop(self):
        """Model the agent's behaviour

        On state *Running* the agent will extract sample by sample the input data
        streams content and push it via invoking
        :py:method:`AgentMET4FOF.send_output`.
        """
        if self.current_state == "Running":
            self.set_output_data(
                channel="default", data=[self._sine_stream.current_datapoint]
            )
            super().agent_loop()

    @property
    def metadata(self) -> Dict:
        return self._sine_stream.metadata.metadata


def test_simple_metrological_agent(agent_network):
    # Create an agent with data source and metadata, attach it to a monitor agent and
    # check, if the metadata is present at the right place in the monitor agent after
    # a short while.

    # Create a data source.
    signal = Signal()
    source_name = signal.metadata.metadata["device_id"]

    # Init agents by adding into the agent network.
    simple_agent = agent_network.add_agent(
        name=source_name, agentType=MetrologicalSineGeneratorAgent
    )
    simple_agent.init_parameters(signal)
    monitor_agent_1 = agent_network.add_agent(agentType=MetrologicalMonitorAgent)

    # Connect agents.
    agent_network.bind_agents(simple_agent, monitor_agent_1)

    # Set all agents states to "Running".
    agent_network.set_running_state()

    # Wait for data and metadata to be passed through.
    time.sleep(test_timeout)

    # Test to see if key 'metadata' is present in the received data.
    memory_dict = monitor_agent_1.get_attr("memory")
    monitor_agent_1.log_info(f"memory_dict = {memory_dict}")
    monitor_agent_1.log_info(f"memory_dict.values() = {memory_dict.values()}")
    simple_agent.log_info(f"list(memory_dict.values()) = {list(memory_dict.values())}")
    memory_dict_value = list(memory_dict.values())[0]
<<<<<<< HEAD
    assert "metadata" in memory_dict_value.keys()
=======
    assert 'metadata' in memory_dict_value.keys()

    time.sleep(3)

    # shutdown agent network
    agentNetwork.shutdown()
    
>>>>>>> 8630fd2f
<|MERGE_RESOLUTION|>--- conflicted
+++ resolved
@@ -122,18 +122,5 @@
 
     # Test to see if key 'metadata' is present in the received data.
     memory_dict = monitor_agent_1.get_attr("memory")
-    monitor_agent_1.log_info(f"memory_dict = {memory_dict}")
-    monitor_agent_1.log_info(f"memory_dict.values() = {memory_dict.values()}")
-    simple_agent.log_info(f"list(memory_dict.values()) = {list(memory_dict.values())}")
     memory_dict_value = list(memory_dict.values())[0]
-<<<<<<< HEAD
-    assert "metadata" in memory_dict_value.keys()
-=======
-    assert 'metadata' in memory_dict_value.keys()
-
-    time.sleep(3)
-
-    # shutdown agent network
-    agentNetwork.shutdown()
-    
->>>>>>> 8630fd2f
+    assert "metadata" in memory_dict_value.keys()