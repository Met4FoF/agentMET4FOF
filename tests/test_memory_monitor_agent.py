--- conflicted
+++ resolved
@@ -169,29 +169,21 @@
     agent_network.bind_agents(simple_agent, monitor_agent_1)
 
     # set all agents states to "Running"
-<<<<<<< HEAD
     agent_network.set_running_state()
 
     # Run check of expected and actual result until test times out.
     is_not_expected = True
     while is_not_expected:
         try:
-            # Run actual check.
-            assert str(monitor_agent_1.get_attr("memory")) == str(
+            # Run actual check. This reduces test runtime in case of passed tests but
+            # results in quite cryptic error messages in case it fails due to the
+            # timeout causing the actual fail. So, if this line fails, regardless of
+            # the error message, it means, the addressed attribute'S content does not
+            # match the expected expression.
+            assert str(monitor_agent_1.get_attr("buffer").buffer) == str(
                 expected_monitor_results
             )
             # End test execution, if test passes.
             is_not_expected = False
         except AssertionError:
-            pass
-=======
-    agentNetwork.set_running_state()
-    time.sleep(test_timeout)
-
-    # test to see if monitor agents have received the correct data
-    assert str(monitor_agent_1.get_attr('buffer').buffer) == str(expected_monitor_results)
-
-    # shutdown agent network
-    agentNetwork.shutdown()
-    time.sleep(3)
->>>>>>> a5332cba
+            pass