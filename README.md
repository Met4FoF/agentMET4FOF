# Multi-Agent System for Metrology for Factory of the Future (Met4FoF) Code
This is supported by European Metrology Programme for Innovation and Research (EMPIR) under the project Metrology for the Factory of the Future (Met4FoF), project number 17IND12. (https://www.ptb.de/empir2018/met4fof/home/)

About
---
 - How can metrological input be incorporated into an agent-based system for addressing uncertainty of machine learning in future manufacturing?
 - Includes agent-based simulation and implementation

<<<<<<< HEAD

=======
>>>>>>> 73db4e3a
Updates
---
 - Implemented Sensor Agent, Aggregator Agent, Predictor Agent, DecisionMaker Agent, Sensor Network Agent
 - Able to handle multiple Sensor Agents & Predictor Agents (each equipped with a different model)
 - Implemented with ZEMA condition monitoring of hydraulic system data set as use case [![DOI](https://zenodo.org/badge/DOI/10.5281/zenodo.1323611.svg)](https://doi.org/10.5281/zenodo.1323611)
 - Implemented web visualization with user interface

<<<<<<< HEAD
=======
To run
---
 - Run Code 01-03 to prepare the ML models, and run Code 04 to start and run the agents. While Code 04 is running, run Code 05 in separate terminal to visualize them.

>>>>>>> 73db4e3a
## Screenshot of web visualization
![Web Screenshot](https://github.com/bangxiangyong/agentMet4FoF/blob/master/screenshot_met4fof.png)

Note
---
 - In the event of agents not terminating cleanly, run ```taskkill /f /im python.exe /t``` in Windows Command Prompt to terminate all background python processes.<|MERGE_RESOLUTION|>--- conflicted
+++ resolved
@@ -6,10 +6,7 @@
  - How can metrological input be incorporated into an agent-based system for addressing uncertainty of machine learning in future manufacturing?
  - Includes agent-based simulation and implementation
 
-<<<<<<< HEAD
-
-=======
->>>>>>> 73db4e3a
+ 
 Updates
 ---
  - Implemented Sensor Agent, Aggregator Agent, Predictor Agent, DecisionMaker Agent, Sensor Network Agent
@@ -17,13 +14,12 @@
  - Implemented with ZEMA condition monitoring of hydraulic system data set as use case [![DOI](https://zenodo.org/badge/DOI/10.5281/zenodo.1323611.svg)](https://doi.org/10.5281/zenodo.1323611)
  - Implemented web visualization with user interface
 
-<<<<<<< HEAD
-=======
+
 To run
 ---
  - Run Code 01-03 to prepare the ML models, and run Code 04 to start and run the agents. While Code 04 is running, run Code 05 in separate terminal to visualize them.
 
->>>>>>> 73db4e3a
+
 ## Screenshot of web visualization
 ![Web Screenshot](https://github.com/bangxiangyong/agentMet4FoF/blob/master/screenshot_met4fof.png)
 
