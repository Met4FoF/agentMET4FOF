from agentMET4FOF.agents import AgentMET4FOF, AgentNetwork, MonitorAgent
from agentMET4FOF.streams import SineGenerator


class MathAgent(AgentMET4FOF):
    def on_received_message(self, message):
        data = self.divide_by_two(message["data"])
        self.send_output(data)

    # Define simple math functions.
    @staticmethod
    def divide_by_two(numerator: float) -> float:
        return numerator / 2


class MultiMathAgent(AgentMET4FOF):

    _minus_param: float
    _plus_param: float

    def init_parameters(self, minus_param=0.5, plus_param=0.5):
        self._minus_param = minus_param
        self._plus_param = plus_param

    def on_received_message(self, message):
        minus_data = self.minus(message["data"], self._minus_param)
        plus_data = self.plus(message["data"], self._plus_param)

        self.send_output({"minus": minus_data, "plus": plus_data})

    @staticmethod
    def minus(minuend: float, subtrahend: float) -> float:
        return minuend - subtrahend

    @staticmethod
    def plus(summand_1: float, summand_2: float) -> float:
        return summand_1 + summand_2


class SineGeneratorAgent(AgentMET4FOF):

    _stream: SineGenerator

    def init_parameters(self):
        self._stream = SineGenerator()

    def agent_loop(self):
        if self.current_state == "Running":
            sine_data = self._stream.next_sample()  # dictionary
<<<<<<< HEAD
            self.send_output(sine_data["x"])
=======
            self.send_output(sine_data["quantities"])
>>>>>>> 261b6f4a


def main():
    # start agent network server
    agentNetwork = AgentNetwork()
    # init agents
    gen_agent = agentNetwork.add_agent(agentType=SineGeneratorAgent)
    math_agent = agentNetwork.add_agent(agentType=MathAgent)
    multi_math_agent = agentNetwork.add_agent(agentType=MultiMathAgent)
    monitor_agent = agentNetwork.add_agent(agentType=MonitorAgent)
    # connect agents : We can connect multiple agents to any particular agent
    agentNetwork.bind_agents(gen_agent, math_agent)
    agentNetwork.bind_agents(gen_agent, multi_math_agent)
    # connect
    agentNetwork.bind_agents(gen_agent, monitor_agent)
    agentNetwork.bind_agents(math_agent, monitor_agent)
    agentNetwork.bind_agents(multi_math_agent, monitor_agent)
    # set all agents states to "Running"
    agentNetwork.set_running_state()

    # allow for shutting down the network after execution
    return agentNetwork


if __name__ == "__main__":
    main()<|MERGE_RESOLUTION|>--- conflicted
+++ resolved
@@ -47,11 +47,7 @@
     def agent_loop(self):
         if self.current_state == "Running":
             sine_data = self._stream.next_sample()  # dictionary
-<<<<<<< HEAD
-            self.send_output(sine_data["x"])
-=======
             self.send_output(sine_data["quantities"])
->>>>>>> 261b6f4a
 
 
 def main():
