--- conflicted
+++ resolved
@@ -11,9 +11,5 @@
 omit =
     venv/*
     tests/*
-<<<<<<< HEAD
     docs/*
-=======
-    docs/*
-    setup.py
->>>>>>> be6b7b5a
+    setup.py