# Agent dependencies
import base64
import copy
import csv
import datetime
import re
import sys
import time
from collections import deque
from io import BytesIO
from threading import Timer
from typing import Any, Callable, Dict, Iterable, List, Optional, Sized, Tuple, Union

import matplotlib.figure
import matplotlib.pyplot as plt
import mpld3
import networkx as nx
import numpy as np
import pandas as pd
from mesa import Agent as MesaAgent, Model
from mesa.time import BaseScheduler
from osbrain import Agent as osBrainAgent, NSProxy, run_agent, run_nameserver
from pandas import DataFrame
from plotly import tools as tls
from .dashboard.default_network_stylesheet import default_agent_network_stylesheet
from plotly.graph_objs import Scatter

from .dashboard.Dashboard_agt_net import Dashboard_agt_net
from .streams import DataStreamMET4FOF, SineGenerator


class AgentMET4FOF(MesaAgent, osBrainAgent):
    """
    Base class for all agents with specific functions to be overridden/supplied by user.

    Behavioral functions for users to provide are init_parameters, agent_loop and on_received_message.
    Communicative functions are bind_output, unbind_output and send_output.
    """

    def __init__(self, name='', host=None, serializer=None, transport=None, attributes=None, backend="osbrain",
                 mesa_model=None):
        self.backend = backend.lower()

        if self.backend == "osbrain":
            self._remove_methods(MesaAgent)
            osBrainAgent.__init__(self, name=name, host=host, serializer=serializer, transport=transport,
                                  attributes=attributes)

        elif self.backend == "mesa":
            MesaAgent.__init__(self, name, mesa_model)
            self._remove_methods(osBrainAgent)
            self.init_mesa(name)
            self.unique_id = name
            self.name = name
            self.mesa_model = mesa_model
        else:
            raise NotImplementedError("Backend has not been implemented. Valid choices are 'osbrain' and 'mesa'.")

    def init_mesa(self, name):
        # MESA Specific parameters
        self.mesa_message_queue = deque([])
        self.unique_id = name
        self.name = name

    def step(self):
        """
        Used for MESA backend only. Behaviour on every update step.
        """
        # check if there's message in queue
        while len(self.mesa_message_queue) > 0:
            self.handle_process_data(self.mesa_message_queue.popleft())

        # proceed with user-defined agent-loop
        self.agent_loop()

    def _remove_methods(self, cls):
        """Remove methods from the other backends base class from the current agent"""
        for name in list(vars(cls)):
            if not name.startswith("__"):
                try:
                    delattr(self, name)
                except AttributeError:
                    # This situation only occurs when we start and stop agent
                    # networks of differing backends in one sequence. Normally
                    # ignoring these errors should be no problem.
                    pass

    def set_attr(self, **kwargs):
        for key, val in kwargs.items():
            return setattr(self, key, val)

    def get_attr(self, attr):
        return getattr(self, attr)

    def init_agent(self, buffer_size=1000, log_mode=True):
        """
        Internal initialization to setup the agent: mainly on setting the dictionary of Inputs, Outputs, PubAddr.

        Calls user-defined `init_parameters()` upon finishing.

        Attributes
        ----------

        Inputs : dict
            Dictionary of Agents connected to its input channels. Messages will arrive from agents in this dictionary.
            Automatically updated when `bind_output()` function is called

        Outputs : dict
            Dictionary of Agents connected to its output channels. Messages will be sent to agents in this dictionary.
            Automatically updated when `bind_output()` function is called

        PubAddr_alias : str
            Name of Publish address socket

        PubAddr : str
            Publish address socket handle

        AgentType : str
            Name of class

        current_state : str
            Current state of agent. Can be used to define different states of operation such as "Running", "Idle, "Stop", etc..
            Users will need to define their own flow of handling each type of `self.current_state` in the `agent_loop`

        loop_wait : int
            The interval to wait between loop.
            Call `init_agent_loop` to restart the timer or set the value of loop_wait in `init_parameters` when necessary.

        buffer_size : int
            The total number of elements to be stored in the agent :attr:`buffer`
            When total elements exceeds this number, the latest elements will be replaced with the incoming data elements
        """
        self.Inputs = {}
        self.Outputs = {}
        self.Outputs_agent_channels = {} #keep track of agent subscription channels
        self.AgentType = type(self).__name__
        self.log_mode = log_mode
        self.log_info("INITIALIZED")
        # These are the available states to change the agents' behavior in
        # agent_loop.
        self.states = {0: "Idle", 1: "Running", 2: "Pause", 3: "Stop", 4: "Reset"}
        self.current_state = self.states[0]
        self.loop_wait = None
        if not hasattr(self, "stylesheet"):
            self.stylesheet = ""

        self.output_channels_info = {}

        self.buffer_size = buffer_size
        self.buffer = self.init_buffer(self.buffer_size)

        if self.backend == 'osbrain':
            self.PubAddr_alias = self.name + "_PUB"
            self.PubAddr = self.bind('PUB', alias=self.PubAddr_alias, transport='tcp')

    def init_buffer(self, buffer_size):
        """
        A method to initialise the buffer. By overriding this method, user can provide a custom buffer, instead of the regular AgentBuffer.
        This can be used, for example, to provide a MetrologicalAgentBuffer in the metrological agents.
        """
        buffer = AgentBuffer(buffer_size)
        return buffer

    def reset(self):
        """
        This method will be called on all agents when the global `reset_agents` is called by the AgentNetwork and when the
        Reset button is clicked on the dashboard.

        Method to reset the agent's states and parameters. User can override this method to reset the specific parameters.
        """
        self.log_info("RESET AGENT STATE")
        self.buffer.clear()

    def init_parameters(self):
        """
        User provided function to initialize parameters of choice.
        """
        return 0

    def log_ML(self, message):
        self.send("_logger", message, topic="ML_EXP")

    def log_info(self, message):
        """
        Prints logs to be saved into logfile with Logger Agent

        Parameters
        ----------
        message : str
            Message to be logged to the internal Logger Agent

        """
        try:
            if self.log_mode:
                if self.backend == "osbrain":
                    super().log_info(message)
                elif self.backend == "mesa":
                    message = '[%s] (%s): %s' % (datetime.datetime.utcnow(), self.name, message)
                    print(message)

        except Exception as e:
            print(e)
            return 1

    def init_agent_loop(self, loop_wait: Optional[int] = None):
        """
        Initiates the agent loop, which iterates every `loop_wait` seconds

        Stops every timers and initiate a new loop.

        Parameters
        ----------
        loop_wait : int, optional
            The wait between each iteration of the loop
        """

        # most default: loop wait has not been set in init_parameters() not init_agent_loop()
        if self.loop_wait is None and loop_wait is None:
            set_loop_wait = 1.0
        # init_agent_loop overrides loop_wait parameter
        elif loop_wait is not None:
            set_loop_wait = loop_wait
        # otherwise assume init_parameters() have set loop_wait
        elif self.loop_wait is not None:
            set_loop_wait = self.loop_wait
        self.loop_wait = set_loop_wait

        if self.backend == "osbrain":
            self.stop_all_timers()

        # check if agent_loop is overridden by user
        if self.__class__.agent_loop == AgentMET4FOF.agent_loop:
            return 0
        else:
            if self.backend == "osbrain":
                self.each(self.loop_wait, self.__class__.agent_loop)
        return 0

    def stop_agent_loop(self):
        """
        Stops agent_loop from running. Note that the agent will still be responding to messages

        """
        self.stop_all_timers()

    def agent_loop(self):
        """
        User defined method for the agent to execute for `loop_wait` seconds specified either in `self.loop_wait` or explicitly via`init_agent_loop(loop_wait)`

        To start a new loop, call `init_agent_loop(loop_wait)` on the agent
        Example of usage is to check the `current_state` of the agent and send data periodically
        """
        return 0

    def on_received_message(self, message):
        """
        User-defined method and is triggered to handle the message passed by Input.

        Parameters
        ----------
        message : Dictionary
            The message received is in form {'from':agent_name, 'data': data, 'senderType': agent_class, 'channel':channel_name}
            agent_name is the name of the Input agent which sent the message
            data is the actual content of the message
        """
        return message

    def buffer_filled(self, agent_name=None):
        """
        Checks whether the internal buffer has been filled to the maximum allowed specified by self.buffer_size

        Parameters
        ----------
        agent_name : str
            Index of the buffer which is the name of input agent.

        Returns
        -------
        status of buffer filled : boolean
        """
        return self.buffer.buffer_filled(agent_name)

    def buffer_clear(self, agent_name: Optional[str] = None):
        """
        Empties buffer which is a dict indexed by the `agent_name`.

        Parameters
        ----------
        agent_name : str, optional
            Key of the memory dict, which can be the name of input agent, or self.name.
            If not supplied (default), we assume to clear the entire memory.
        """
        self.buffer.clear(agent_name)

    def buffer_store(self, agent_from: str, data=None, concat_axis=0):
        """
        Updates data stored in `self.buffer` with the received message

        Checks if sender agent has sent any message before
        If it did,then append, otherwise create new entry for it

        Parameters
        ----------
        agent_from : str
            Name of agent sender
        data
            Any supported data which can be stored in dict as buffer. See AgentBuffer for more information.

        """

        self.buffer.store(agent_from=agent_from, data=data, concat_axis=concat_axis)
        self.log_info("Buffer: " + str(self.buffer.buffer))

    def pack_data(self, data, channel='default'):
        """
        Internal method to pack the data content into a dictionary before sending out.

        Special case : if the `data` is already a `message`, then the `from` and `senderType` will be altered to this agent,
        without altering the `data` and `channel` within the message this is used for more succinct data processing and passing.

        Parameters
        ----------
        data : argument
            Data content to be packed before sending out to agents.

        channel : str
            Key of dictionary which stores data

        Returns
        -------
        Packed message data : dict of the form {'from':agent_name, 'data': data, 'senderType': agent_class, 'channel':channel_name}.
        """

        # if is a message type, override the `from` and `senderType` fields only
        if self._is_type_message(data):
            new_data = data
            new_data['from'] = self.name
            new_data['senderType'] = type(self).__name__
            return new_data

        return {'from': self.name, 'data': data, 'senderType': type(self).__name__, 'channel': channel}

    def _is_type_message(self, data):
        """
        Internal method to check if the data carries signature of an agent message type

        Parameters
        ----------
        data
            Data to be checked for type

        Returns
        -------
        result : boolean
        """
        if type(data) == dict:
            dict_keys = data.keys()
            if 'from' in dict_keys and 'data' in dict_keys and 'senderType' in dict_keys:
                return True
        return False

    def send_output(self, data, channel='default'):
        """
        Sends message data to all connected agents in self.Outputs.

        Output connection can first be formed by calling bind_output.
        By default calls pack_data(data) before sending out.
        Can specify specific channel as opposed to 'default' channel.

        Parameters
        ----------
        data : argument
            Data content to be sent out

        channel : str
            Key of `message` dictionary which stores data

        Returns
        -------
        message : dict of the form {'from':agent_name, 'data': data, 'senderType': agent_class, 'channel':channel_name}.

        """
        start_time_pack = time.time()
        packed_data = self.pack_data(data, channel=channel)

        if self.backend == "osbrain":
            self.send(self.PubAddr, packed_data, topic=channel)

        elif self.backend == "mesa":
            for key, value in self.Outputs.items():
                # if output agent has subscribed to a list of channels,
                # we check whether `channel` is subscribed in that list
                # if it is, then we append to that agent's message queue
                if isinstance(self.Outputs_agent_channels[key], list):
                    if channel in self.Outputs_agent_channels[key]:
                        value.mesa_message_queue.append(packed_data)
                elif channel == self.Outputs_agent_channels[key]:
                    value.mesa_message_queue.append(packed_data)
        duration_time_pack = round(time.time() - start_time_pack, 6)

        # LOGGING
        try:
            if self.log_mode:
                self.log_info("Pack time: " + str(duration_time_pack))
                self.log_info("Sending: " + str(data))
        except Exception as e:
            print(e)

        # Add info of channel
        self._update_output_channels_info(packed_data['data'], packed_data['channel'])

        return packed_data

    def _update_output_channels_info(self, data, channel):
        """
        Internal method to update the dict of output_channels_info. This is used in conjunction with send_output().

        Checks and records data type & dimension and channel name
        If the data is nested within dict, then it will search deeper and subsequently record the info of each
        inner hierarchy


        Parameters
        ----------
        data
            data to be checked for type & dimension

        channel : str
            name of channel to be recorded
        """
        if channel not in self.output_channels_info.keys():
            if type(data) == dict:
                nested_metadata = {key: {nested_dict_key:self._get_metadata(nested_dict_val) for nested_dict_key,nested_dict_val in data[key].items()}
                if isinstance(data[key],dict) else self._get_metadata(data[key]) for key in data.keys()}
                self.output_channels_info.update({channel: nested_metadata})
            else:
                self.output_channels_info.update({channel: self._get_metadata(data)})

    def _get_metadata(self, data):
        """
        Internal helper function for getting the data type & dimensions of data.
        This is for update_output_channels_info()
        """
        data_info = {}
        if type(data) == np.ndarray or type(data).__name__ == "DataFrame":
            data_info.update({'type': type(data).__name__, 'shape': data.shape})
        elif type(data) == list:
            data_info.update({'type': type(data).__name__, 'len': len(data)})
        else:
            data_info.update({'type': type(data).__name__})
        return data_info

    def handle_process_data(self, message):
        """
        Internal method to handle incoming message before calling user-defined on_received_message method.

        If current_state is either Stop or Reset, it will terminate early before entering on_received_message
        """

        if self.current_state == "Stop" or self.current_state == "Reset":
            return 0

        # LOGGING
        try:
            self.log_info("Received: " + str(message))
        except Exception as e:
            print(e)

        # process the received data here
        start_time_pack = time.time()
        if message["channel"] == "request-attr":
            self.respond_request_attr_(message["data"])
        if message["channel"] == "request-method":
            self.respond_request_method_(message["data"])
        elif (message["channel"] == "reply-attr" or message["channel"] =="set-attr") and message["data"] != "NULL":
            self.respond_reply_attr_(message["data"])
        else:
            self.on_received_message(message)
        end_time_pack = time.time()
        self.log_info("Tproc: " + str(round(end_time_pack - start_time_pack, 6)))

    def send_request_attribute(self, attribute : str):
        """
        Send a `request` of `attribute` to output agents.

        Output agents will reply with the requested `attribute` if they have.
        """
        self.send_output(data=attribute,channel="request-attr")

    def send_request_method(self, method : str, **method_params):
        """
        Send a `request` of executing methods to output agents.

        Output agents will respond by calling the method.
        """
        message = {"name":method}
        message.update(method_params)
        self.send_output(data=message,channel="request-method")

    def send_set_attr(self, attr :str, value):
        """
        Sends a message to set the `attr` of another agent to that of `value`.

        Parameters
        ----------
        attr : str
            The variable name of the output agent to be set.

        value
            The value of the variable to be set
        """
        self.send_output(data={attr: value}, channel="set-attr")

    def respond_reply_attr_(self, message_data):
        """
        Response to a `reply` of setting attribute
        """
        if isinstance(message_data, str) and message_data == "NULL":
            return 0
        else:
            key = next(iter(message_data))
            setattr(self, key, message_data[key])


    def respond_request_attr_(self, attribute: str):
        """
        Response to a `request` of `attribute` from input agents.

        This agent reply with the requested `attribute` if it has it.
        """
        if hasattr(self, attribute):
            self.send_output(data={attribute:self.get_attr(attribute)}, channel="reply-attr")
        else:
            self.log_info("'"+attribute+"' not available for reply.")
            self.send_output(data="NULL", channel="reply-attr")

    def respond_request_method_(self, message_data:dict):
        """
        Response to a `request` of executing `method` from input agents.

        This agent will execute the method with the provided parameters of the method.
        """
        method_name = message_data["name"]
        data_params = {key:val for key,val in message_data.items() if key != "name"}
        if hasattr(self, method_name):
            self.get_attr(method_name)(**data_params)

    def on_connect_output(self, output_agent):
        """
        This user provided method is called whenever an agent is connected to its output.

        This can be for example, to send `metadata` or `ping` to the output agent.
        """

        return NotImplemented


    def bind_output(self, output_agent, channel="default"):
        """
        Forms Output connection with another agent. Any call on send_output will reach this newly binded agent

        Adds the agent to its list of Outputs.

        Parameters
        ----------
        output_agent : AgentMET4FOF or list
            Agent(s) to be binded to this agent's output channel

        channel : str or list of str
            Specific name of the channel(s) to be subscribed to. (Default = "data")

        """
        if isinstance(output_agent, list):
            for agent in output_agent:
                self._bind_output(output_agent=agent, channel=channel)
        else:
            self._bind_output(output_agent=output_agent, channel=channel)

    def _bind_output(self, output_agent, channel="default"):
        """
        Internal method which implements the logic for connecting this agent, to the `output_agent`.
        """
        if type(output_agent) == str:
            output_agent_id = output_agent
        else:
            output_agent_id = output_agent.get_attr('name')

        # if output_agent_id not in self.Outputs and output_agent_id != self.name:
        if output_agent_id not in self.Outputs and output_agent_id != self.name:
            # update self.Outputs list and Inputs list of output_module
            self.Outputs.update({output_agent.get_attr('name'): output_agent})
            temp_updated_inputs = output_agent.get_attr('Inputs')
            temp_updated_inputs.update({self.name: self})
            output_agent.set_attr(Inputs=temp_updated_inputs)

            # connect socket for osbrain
            if self.backend == "osbrain":
                self.Outputs_agent_channels.update({output_agent.get_attr('name'): channel})
                # bind to the address
                if output_agent.has_socket(self.PubAddr_alias):
                    if isinstance(channel, list):
                        output_agent.connect(self.PubAddr, alias=self.PubAddr_alias,
                                             handler={channel_name: AgentMET4FOF.handle_process_data for channel_name in channel})
                    else:
                        output_agent.subscribe(self.PubAddr_alias, handler={channel: AgentMET4FOF.handle_process_data})
                else:
                    if isinstance(channel, list):
                        output_agent.connect(self.PubAddr, alias=self.PubAddr_alias,
                                             handler={channel_name: AgentMET4FOF.handle_process_data for channel_name in channel})
                    else:
                        output_agent.connect(self.PubAddr, alias=self.PubAddr_alias,
                                             handler={channel: AgentMET4FOF.handle_process_data})

            # update channels subscription information for mesa
            else:
                self.Outputs_agent_channels.update({output_agent.get_attr('name'): channel})

            # calls on connect output method
            self.on_connect_output(output_agent)

            # LOGGING
            if self.log_mode:
                self.log_info("Connected output module: " + output_agent_id)

    def unbind_output(self, output_agent):
        """
        Remove existing output connection with another agent. This reverses the bind_output method

        Parameters
        ----------
        output_agent : AgentMET4FOF
            Agent binded to this agent's output channel

        """
        if type(output_agent) == str:
            output_agent_id = output_agent
        else:
            output_agent_id = output_agent.get_attr('name')

        if output_agent_id in self.Outputs and output_agent_id != self.name:
            self.Outputs.pop(output_agent_id, None)

            new_inputs = output_agent.get_attr('Inputs')
            new_inputs.pop(self.name, None)
            output_agent.set_attr(Inputs=new_inputs)

            if self.backend == "osbrain":
                output_agent.unsubscribe(self.PubAddr_alias, topic=self.Outputs_agent_channels[output_agent_id])

            self.Outputs_agent_channels.pop(output_agent_id, None)
            # LOGGING
            if self.log_mode:
                self.log_info("Disconnected output module: " + output_agent_id)

    def _convert_to_plotly(self, matplotlib_fig: matplotlib.figure.Figure):
        """
        Internal method to convert matplotlib figure to plotly figure

        Parameters
        ----------
        matplotlib_fig: plt.Figure
            Matplotlib figure to be converted

        """
        # convert to plotly format
        matplotlib_fig.tight_layout()
        plotly_fig = tls.mpl_to_plotly(matplotlib_fig)
        plotly_fig['layout']['showlegend'] = True
        return plotly_fig

    def _fig_to_uri(self, matplotlib_fig: matplotlib.figure.Figure):
        """
        Internal method to convert matplotlib figure to base64 uri image for display

        Parameters
        ----------
        matplotlib_fig : plt.Figure
            Matplotlib figure to be converted

        """
        out_img = BytesIO()
        matplotlib_fig.savefig(out_img, format='png')
        matplotlib_fig.clf()
        plt.close(matplotlib_fig)
        out_img.seek(0)  # rewind file
        encoded = base64.b64encode(out_img.read()).decode("ascii").replace("\n", "")
        return "data:image/png;base64,{}".format(encoded)

    def _convert_matplotlib_fig(self, fig: matplotlib.figure.Figure, mode: str = "image"):
        """
        Internal method to convert matplotlib figure which can be rendered by the dashboard.
        """

        error_msg = "Conversion mode " + mode + " is not implemented."
        if mode == "plotly":
            fig = self._convert_to_plotly(fig)
        elif mode == "image":
            fig = self._fig_to_uri(fig)
        elif mode == "mpld3":
            fig = mpld3.fig_to_dict(fig)
        else:
            raise NotImplementedError(error_msg)
        return fig

    def send_plot(self, fig: Union[matplotlib.figure.Figure, Dict[str, matplotlib.figure.Figure]], mode: str = "image"):
        """
        Sends plot to agents connected to this agent's Output channel.

        This method is different from send_output which will be sent to through the
        'plot' channel to be handled.

        Tradeoffs between "image" and "plotly" modes are that "image" are more stable and "plotly" are interactive.
        Note not all (complicated) matplotlib figures can be converted into a plotly figure.

        Parameters
        ----------

        fig : matplotlib.figure.Figure or dict of matplotlib.figure.Figure
            Alternatively, multiple figures can be nested in a dict (with any preferred keys) e.g {"Temperature":matplotlib.Figure, "Acceleration":matplotlib.Figure}

        mode : str
            "image" - converts into image via encoding at base64 string.
            "plotly" - converts into plotly figure using `mpl_to_plotly`
            Default: "image"

        Returns
        -------

        graph : str or plotly figure or dict of one of those converted figure(s)

        """

        if isinstance(fig, matplotlib.figure.Figure):
            graph = {"mode": mode, "fig": self._convert_matplotlib_fig(fig, mode)}
        elif isinstance(fig, dict):  # nested
            for key in fig.keys():
                fig[key] = self._convert_matplotlib_fig(fig[key], mode)
            graph = {"mode": mode, "fig": list(fig.values())}
        elif isinstance(fig, list):
            graph = {"mode": mode, "fig": [self._convert_matplotlib_fig(fig_, mode) for fig_ in fig]}
        else:
            graph = {"mode": mode, "fig": fig}
        self.send_output(graph, channel="plot")
        return graph

    def get_all_attr(self):
        _all_attr = self.__dict__
        excludes = [
            "Inputs",
            "Outputs",
            "buffer",
            "PubAddr_alias",
            "PubAddr",
            "states",
            "log_mode",
            "get_all_attr",
            "plots",
            "name",
            "agent_loop"
        ]
        filtered_attr = {key: val for key, val in _all_attr.items() if key.startswith('_') is False}
        filtered_attr = {key: val for key, val in filtered_attr.items() if
                         key not in excludes and type(val).__name__ != 'function'}
        filtered_attr = {key: val if (type(val) == float or type(val) == int or type(
            val) == str or key == 'output_channels_info') else str(val) for key, val in filtered_attr.items()}
        filtered_attr = {key: val for key, val in filtered_attr.items() if "object" not in str(val)}
        return filtered_attr

    def shutdown(self):
        if self.backend == "osbrain":
            osBrainAgent.shutdown(self)
        elif self.backend == "mesa":
            self.mesa_model.schedule.remove(self)
            del self


class AgentBuffer:
    """Buffer class which is instantiated in every agent to store data incrementally

    This buffer is necessary to handle multiple inputs coming from agents.

    We can access the buffer like a dict with exposed functions such as .values(),
    .keys() and .items(). The actual dict object is stored in the variable
    :attr:`buffer`.

    Attributes
    ----------
    buffer : dict of iterables or dict of dicts of iterables
        The buffer can be a dict of iterables, or a dict of dict of iterables for nested
        named data. The keys are the names of agents.
    buffer_size :
        The total number of elements to be stored in the agent :attr:`buffer`
    supported_datatypes : list of types
        List of all types supported and thus properly handled by the buffer. Defaults to
        :class:`np.ndarray <NumPy:numpy.ndarray>`, list and Pandas
        :class:`DataFrame <Pandas:pandas.DataFrame>`
    """

    def __init__(self, buffer_size: int = 1000):
        """Initialise a new agent buffer object

        Parameters
        ----------
        buffer_size: int
            Length of buffer allowed.
        """
        self.buffer = {}
        self.buffer_size = buffer_size
        self.supported_datatypes = [list, pd.DataFrame, np.ndarray]

    def __getitem__(self, key):
        return self.buffer[key]

    def check_supported_datatype(self, obj: object) -> bool:
        """Checks whether `value` is an object of one of the supported data types

        Parameters
        ----------
        obj : object
            Value to be checked

        Returns
        ------
        result : boolean
            True if value is an object of one of the supported data types, False if not
        """
        for supported_datatype in self.supported_datatypes:
            if isinstance(obj, supported_datatype):
                return True
        return False

    def update(
            self,
            agent_from: Union[Dict[str, Union[np.ndarray, list, pd.DataFrame]], str],
            data: Union[np.ndarray, list, pd.DataFrame, float, int] = None,
    ):
        """Overrides data in the buffer dict keyed by ``agent_from`` with value ``data``

        If ``data`` is a single value, this converts it into a list first before storing
        in the buffer dict.

        Parameters
        ----------
        agent_from : str
            Name of agent sender
        data : np.ndarray, DataFrame, list, float or int
            New incoming data
        """
        # handle if data type nested in dict
        if isinstance(data, dict):
            # check for each value datatype
            for key, value in data.items():
                # if the value is not list types, turn it into a list of single value i.e [value]
                if not self.check_supported_datatype(value):
                    data[key] = [value]
        elif not self.check_supported_datatype(data):
            data = [data]
        self.buffer.update({agent_from: data})
        return self.buffer

    def _concatenate(
            self,
            iterable: Union[np.ndarray, list, pd.DataFrame],
            data: Union[np.ndarray, list, DataFrame],
            concat_axis: int = 0
    ) -> Iterable:
        """Concatenate the given ``iterable`` with ``data``

        Handles the concatenation function depending on the datatype, and truncates it
        if the buffer is filled to `buffer_size`.

        Parameters
        ----------
        iterable : any in supported_datatype
            The current buffer to be concatenated with.

        data : np.ndarray, DataFrame, list
            New incoming data

        Returns
        any in supported_datatype
            the original buffer with the data appended
        """
        # handle list
        if isinstance(iterable, list):
            iterable += data
            # check if exceed memory buffer size, remove the first n elements which exceeded the size
            if len(iterable) > self.buffer_size:
                truncated_element_index = len(iterable) - self.buffer_size
                iterable = iterable[truncated_element_index:]

        # handle if data type is np.ndarray
        elif isinstance(iterable, np.ndarray):
            iterable = np.concatenate((iterable, data),axis=concat_axis)
            if len(iterable) > self.buffer_size:
                truncated_element_index = len(iterable) - self.buffer_size
                iterable = iterable[truncated_element_index:]

        # handle if data type is pd.DataFrame
        elif isinstance(iterable, pd.DataFrame):
            iterable = pd.concat([iterable,data], ignore_index=True, axis=concat_axis)
            if len(iterable) > self.buffer_size:
                truncated_element_index = len(iterable) - self.buffer_size
                iterable = iterable.truncate(before=truncated_element_index)
        return iterable

    def buffer_filled(self, agent_from: Optional[str] = None) -> bool:
        """Checks whether buffer is filled, by comparing against the :attr:`buffer_size`

        For nested dict, this returns True if any of the iterables is beyond the
        :attr:`buffer_size`. For any of the dict values , which is not one of
        :attr:`supported_datatypes` this returns None.

        Parameters
        ----------
        agent_from : str, optional
            Name of input agent in the buffer dict to be looked up. If ``agent_from``
            is not provided, we check for all iterables in the buffer (default).

        Returns
        -------
        bool or None
            True if either the or any of the iterables has reached
            :attr:`buffer_size` or None in case none of the values is of one of the
            supported datatypes. False if all present iterable can take at least
            one more element according to :attr:`buffer_size`.
        """
        if agent_from is None:
            return any([self._iterable_filled(iterable) for iterable in self.values()])
        elif isinstance(self[agent_from], dict):
            return any([self._iterable_filled(iterable) for iterable in self[agent_from].values()])
        else:
            return self._iterable_filled(self[agent_from])

    def _iterable_filled(self, iterable: Sized) -> Union[bool, None]:
        """Internal method for checking on length of iterables of supported types

        Parameters
        ----------
        iterable : Any
            Expected to be an iterable of one of the supported datatypes but could be
            any.

        Returns
        -------
        bool or None
            True if the iterable is of one of the supported datatypes and has reached
            :attr:`buffer_size` in length or False if not or None in case it is not of
            one of the supported datatypes.
        """
        if self.check_supported_datatype(iterable):
            if len(iterable) >= self.buffer_size:
                return True
            return False

    def popleft(self, n: Optional[int] = 1) -> Union[Dict, np.ndarray, list, DataFrame]:
        """Pops the first n entries in the buffer

        Parameters
        ---------
        n : int
            Number of elements to retrieve from buffer

        Returns
        -------
        dict, :class:`np.ndarray <NumPy:numpy.ndarray>`, list or Pandas
        :class:`DataFrame <Pandas:pandas.DataFrame>`
            The retrieved elements
        """
        popped_buffer = copy.copy(self.buffer)
        remaining_buffer = copy.copy(self.buffer)
        if isinstance(popped_buffer, dict):
            for key, value in popped_buffer.items():
                value, remaining_buffer[key] = self._popleft(value, n)
        else:
            popped_buffer, remaining_buffer = self._popleft(popped_buffer, n)
        self.buffer = remaining_buffer
        return popped_buffer

    def _popleft(
            self,
            iterable: Union[np.ndarray, list, DataFrame],
            n: Optional[int] = 1
    ) -> Tuple[Union[np.ndarray, list, DataFrame], Union[np.ndarray, list, DataFrame]]:
        """Internal handler of the actual popping mechanism based on type of iterable

        Parameters
        ---------
        n : int
            Number of elements to retrieve from buffer.
        iterable : any in :attr:`supported_datatypes`
            The current buffer to retrieve from.

        Returns
        -------
        2-tuple of each either one of :class:`np.ndarray <NumPy:numpy.ndarray>`,
        list or Pandas :class:`DataFrame <Pandas:pandas.DataFrame>`
            The retrieved elements and the residual items in the buffer
        """
        popped_item = 0
        if isinstance(iterable, list):
            popped_item = iterable[:n]
            iterable = iterable[n:]
        elif isinstance(iterable, np.ndarray):
            popped_item = iterable[:n]
            iterable = iterable[n:]
        elif isinstance(iterable, pd.DataFrame):
            popped_item = iterable.iloc[:n]
            iterable = iterable.iloc[n:]
        return popped_item, iterable

    def clear(self, agent_from: Optional[str] = None):
        """Clears the data in the buffer

        Parameters
        ----------
        agent_from : str, optional
            Name of agent, if ``agent_from`` is not given, the entire buffer is
            flushed. (default)
        """
        if agent_from is None:
            self.buffer = {}
        elif agent_from in self.buffer:
            del self.buffer[agent_from]

    def store(
        self,
        agent_from: Union[Dict[str, Union[np.ndarray, list, pd.DataFrame]], str],
        data: Union[np.ndarray, list, pd.DataFrame, float, int] = None,
        concat_axis: Optional[int] = 0,
    ):
        """Stores data into :attr:`buffer` with the received message

        Checks if sender agent has sent any message before. If it did, then append,
        otherwise create new entry for it.

        Parameters
        ----------
        agent_from : dict | str
            if type is dict, we expect it to be the agentMET4FOF dict message to be
            compliant with older code (keys ``from`` and ``data`` present'), otherwise
            we expect it to be name of agent sender and ``data`` will need to be passed
            as parameter
        data : np.ndarray, DataFrame, list, float or int
            Not used if ``agent_from`` is a dict. Otherwise ``data`` is compulsory.
        concat_axis : int, optional
            axis to concatenate on with the buffering for numpy arrays.
            Default is 0.
        """
        # Store into a separate variables, it will be used frequently later for the
        # type checks. If first argument is the agentMET4FOF dict message in old format
        if isinstance(agent_from, dict):
            message_from = agent_from["from"]
            message_data = agent_from["data"]
        # ... otherwise, we expect the name of agent_sender and the data to be passed.
        else:
            message_from = agent_from
            message_data = data

        # check if sender agent has sent any message before:
        # if it did,then append, otherwise create new entry for the input agent
        if message_from not in self.buffer:
            self.update(message_from, message_data)
            return 0

        # otherwise 'sender' exists in memory, handle appending
        # acceptable data types : list, dict, ndarray, dataframe, single values

        # handle nested data in dict
        if isinstance(message_data, dict):
            for key, value in message_data.items():
                # if it is a single value, then we convert it into a single element list
                if not self.check_supported_datatype(value):
                    value = [value]
                # check if the key exist
                # if it does, then append
                if key in self.buffer[agent_from].keys():
                    self.buffer[agent_from][key] = self._concatenate(self.buffer[agent_from][key], value,concat_axis)
                # otherwise, create new entry
                else:
                    self.buffer[agent_from].update({key: value})
        else:
            if not self.check_supported_datatype(message_data):
                message_data = [message_data]
            self.buffer[agent_from] = self._concatenate(self.buffer[agent_from], message_data,concat_axis)

    def values(self):
        """Interface to access the internal dict's values()"""
        return self.buffer.values()

    def items(self):
        """Interface to access the internal dict's items()"""
        return self.buffer.items()

    def keys(self):
        """Interface to access the internal dict's keys()"""
        return self.buffer.keys()

class _AgentController(AgentMET4FOF):
    """
    Unique internal agent to provide control to other agents. Automatically instantiated when starting server.

    Provides global control to all agents in network.
    """

    def init_parameters(self, ns=None, backend='osbrain', mesa_model="", log_mode=True):
        self.backend = backend
        self.states = {0: "Idle", 1: "Running", 2: "Pause", 3: "Stop"}
        self.current_state = "Idle"
        self.ns = ns
        self.G = nx.DiGraph()
        self._logger = None
        self.coalitions = []
        self.log_mode = log_mode

        if backend == "mesa":
            self.mesa_model = mesa_model

    def start_mesa_timer(self, mesa_update_interval):
        class RepeatTimer():
            def __init__(self, t, repeat_function):
                self.t = t
                self.repeat_function = repeat_function
                self.thread = Timer(self.t, self.handle_function)

            def handle_function(self):
                self.repeat_function()
                self.thread = Timer(self.t, self.handle_function)
                self.thread.start()

            def start(self):
                self.thread.start()

            def cancel(self):
                self.thread.cancel()

        self.mesa_update_interval = mesa_update_interval
        self.mesa_timer = RepeatTimer(t=mesa_update_interval, repeat_function=self.mesa_model.step)
        self.mesa_timer.start()

    def stop_mesa_timer(self):
        if self.mesa_timer:
            self.mesa_timer.cancel()
            del self.mesa_timer

    def step_mesa_model(self):
        self.mesa_model.step()

    def get_mesa_model(self):
        return self.mesa_model

    def get_agent(self, agentName=""):
        if self.backend == "osbrain":
            return self.ns.proxy(agentName)
        elif self.backend == "mesa":
            return self.mesa_model.get_agent(agentName)

    def get_agentType_count(self, agentType):
        num_count = 1
        agentType_name = str(agentType.__name__)
        agent_names = self.agents()
        if len(agent_names) != 0:
            for agentName in agent_names:
                current_agent_type = self.get_agent(agentName).get_attr('AgentType')
                if current_agent_type == agentType_name:
                    num_count += 1
        return num_count

    def get_agent_name_count(self, new_agent_name):
        num_count = 1
        agent_names = self.agents()
        if len(agent_names) != 0:
            for agentName in agent_names:
                if new_agent_name in agentName:
                    num_count += 1
        return num_count

    def generate_module_name_byType(self, agentType):
        # handle agent type
        if isinstance(agentType, str):
            name = agentType
        else:
            name = agentType.__name__
        name += "_" + str(self.get_agentType_count(agentType))
        return name

    def generate_module_name_byUnique(self, agent_name):
        name = agent_name
        agent_copy_count = self.get_agent_name_count(agent_name)  # number of agents with same name
        if agent_copy_count > 1:
            name += "(" + str(self.get_agent_name_count(agent_name)) + ")"
        return name

    def add_agent(self, name=" ", agentType=AgentMET4FOF, log_mode=True, buffer_size=1000, ip_addr=None, loop_wait=None,
                  **kwargs):
        try:
            if ip_addr is None:
                ip_addr = 'localhost'

            if name == " ":
                new_name = self.generate_module_name_byType(agentType)
            else:
                new_name = self.generate_module_name_byUnique(name)

            # actual instantiation of agent, depending on backend
            if self.backend == "osbrain":
                new_agent = self._add_osbrain_agent(name=new_name, agentType=agentType, log_mode=log_mode,
                                                    buffer_size=buffer_size, ip_addr=ip_addr, loop_wait=loop_wait,
                                                    **kwargs)
            elif self.backend == "mesa":
                # handle osbrain and mesa here
                new_agent = self._add_mesa_agent(name=new_name, agentType=agentType, buffer_size=buffer_size,
                                                 log_mode=log_mode, **kwargs)
            return new_agent
        except Exception as e:
            self.log_info("ERROR:" + str(e))

    def _add_osbrain_agent(self, name=" ", agentType=AgentMET4FOF, log_mode=True, buffer_size=1000, ip_addr=None,
                           loop_wait=None, **kwargs):
        new_agent = run_agent(name, base=agentType, attributes=dict(log_mode=log_mode, buffer_size=buffer_size),
                              nsaddr=self.ns.addr(), addr=ip_addr)
        new_agent.init_parameters(**kwargs)
        new_agent.init_agent(buffer_size=buffer_size, log_mode=log_mode)
        new_agent.init_agent_loop(loop_wait)
        if log_mode:
            new_agent.set_logger(self._get_logger())
        return new_agent

    def _add_mesa_agent(self, name=" ", agentType=AgentMET4FOF, log_mode=True, buffer_size=1000, **kwargs):
        new_agent = agentType(name=name, backend=self.backend, mesa_model=self.mesa_model)
        new_agent.init_parameters(**kwargs)
        new_agent.init_agent(buffer_size=buffer_size, log_mode=log_mode)
        new_agent = self.mesa_model.add_agent(new_agent)
        return new_agent

    def get_agents_stylesheets(self, agent_names):
        # for customising display purposes in dashboard
        agents_stylesheets = []
        for agent in agent_names:
            try:
                stylesheet = self.get_agent(agent).get_attr("stylesheet")
                agents_stylesheets.append({"stylesheet": stylesheet})
            except Exception as e:
                self.log_info("Error:" + str(e))
        return agents_stylesheets

    def agents(self, exclude_names=["AgentController", "Logger"]):
        if self.backend == "osbrain":
            agent_names = [name for name in self.ns.agents() if name not in exclude_names]
        else:
            agent_names = self.mesa_model.agents()
        return agent_names

    def update_networkx(self):
        agent_names = self.agents()
        edges = self.get_latest_edges(agent_names)

        if len(agent_names) != self.G.number_of_nodes() or len(edges) != self.G.number_of_edges():
            agent_stylesheets = self.get_agents_stylesheets(agent_names)
            new_G = nx.DiGraph()
            new_G.add_nodes_from(list(zip(agent_names, agent_stylesheets)))
            new_G.add_edges_from(edges)
            self.G = new_G

    def get_networkx(self):
        return (self.G)

    def get_latest_edges(self, agent_names):
        edges = []
        for agent_name in agent_names:
            temp_agent = self.get_agent(agent_name)
            output_agent_channels = temp_agent.get_attr('Outputs_agent_channels')
            temp_output_agents = list(output_agent_channels.keys())
            temp_output_channels = list(output_agent_channels.values())

            for output_agent_name, output_agent_channel in zip(temp_output_agents,temp_output_channels):
                edges += [(agent_name, output_agent_name, {"channel":str(output_agent_channel)})]
        return edges

    def _get_logger(self):
        """
        Internal method to access the Logger relative to the nameserver
        """
        if self._logger is None:
            self._logger = self.ns.proxy('Logger')
        return self._logger

    def add_coalition(self, new_coalition):
        """
        Instantiates a coalition of agents.
        """
        self.coalitions.append(new_coalition)
        return new_coalition

<<<<<<< HEAD
    def add_coalition_agent(self, name, agents=[]):
        """
        Add agents into the coalition
        """
        # update coalition
        for coalition_i, coalition in enumerate(self.coalitions):
            if coalition.name == name:
                for agent in agents:
                    self.coalitions[coalition_i].add_agent(agent)

    def remove_coalition_agent(self, coalition_name, agent_name=""):
        """
        Remove agent from coalition
        """
        # update coalition
        for coalition_i, coalition in enumerate(self.coalitions):
            if coalition.name == coalition_name:
                self.coalitions[coalition_i].remove_agent(agent_name)

    def get_coalition(self, name):
        """
        Gets the coalition based on provided name
        """
        for coalition_i, coalition in enumerate(self.coalitions):
            if coalition.name == name:
                return coalition
        return -1

=======
    def del_coalition(self):
        self.coalitions = []
>>>>>>> af00a6ca

class MesaModel(Model):
    """A MESA Model"""

    def __init__(self):
        self.schedule = BaseScheduler(self)

    def add_agent(self, agent: MesaAgent):
        self.schedule.add(agent)
        return agent

    def get_agent(self, agentName: str):
        agent = next((x for x in self.schedule.agents if x.name == agentName), None)
        return agent

    def step(self):
        '''Advance the model by one step.'''
        self.schedule.step()

    def agents(self):
        return [agent.name for agent in self.schedule.agents]

    def shutdown(self):
        """Shutdown entire MESA model with all agents and schedulers"""
        for agent in self.agents():
            agent_obj = self.get_agent(agent)
            agent_obj.shutdown()


class AgentNetwork:
    """
    Object for starting a new Agent Network or connect to an existing Agent Network specified by ip & port

    Provides function to add agents, (un)bind agents, query agent network state, set global agent states
    Interfaces with an internal _AgentController which is hidden from user

    """

    def __init__(self, ip_addr="127.0.0.1", port=3333, connect=False, log_filename="log_file.csv",
                 dashboard_modules=True, dashboard_extensions=[], dashboard_update_interval=3,
                 dashboard_max_monitors=10, dashboard_port=8050, backend="osbrain", mesa_update_interval=0.1, network_stylesheet = default_agent_network_stylesheet, **dashboard_kwargs):
        """
        Parameters
        ----------
        ip_addr: str
            Ip address of server to connect/start
        port: int
            Port of server to connect/start
        connect: bool
            False sets Agent network to connect mode and will connect to specified address
            True (Default) sets Agent network to initially try to connect and if it cant find one, it will start a new server at specified address
        log_filename: str
            Name of log file, acceptable csv format. It will be saved locally, in the same folder as the python script in which this AgentNetwork is instantiated on.
            If set to None or False, then will not save in a file. Note that the overhead of updating the log file can be huge, especially for high number of agents and large data transmission.
        dashboard_modules : list of modules , modules or bool
            Accepts list of modules which contains the AgentMET4FOF and DataStreamMET4FOF derived classes
            If set to True, will initiate the dashboard with default agents in AgentMET4FOF
        dashboard_update_interval : int
            Regular interval (seconds) to update the dashboard graphs
        dashboard_max_monitors : int
            Due to complexity in managing and instantiating dynamic figures, a maximum number of monitors is specified first and only the each Monitor Agent will occupy one of these figures.
        dashboard_port: int
            Port of the dashboard to be hosted on. By default is port 8050.
        **dashboard_kwargs
            Additional key words to be passed in initialising the dashboard
        """


        self.backend = backend
        self.ip_addr = ip_addr
        self.port = port
        self._controller = None
        self._logger = None
        self.log_filename = log_filename

        self.mesa_update_interval = mesa_update_interval
        if connect:
            self.is_parent_mesa = False
        else:
            self.is_parent_mesa = True

        if type(self.log_filename) == str and '.csv' in self.log_filename:
            self.save_logfile = True
        else:
            self.save_logfile = False

        # handle different choices of backends
        if self.backend == "osbrain":
            if connect:
                self.connect(ip_addr, port, verbose=False)
            else:
                self.connect(ip_addr, port, verbose=False)
                if self.ns == 0:
                    self.start_server_osbrain(ip_addr, port)
        elif self.backend == "mesa":
            self.start_server_mesa()
        else:
            raise NotImplementedError("Backend has not been implemented. Valid choices are 'osbrain' and 'mesa'.")

        if isinstance(dashboard_extensions, list) == False:
            dashboard_extensions = [dashboard_extensions]

        # handle instantiating the dashboard
        # if dashboard_modules is False, the dashboard will not be launched
        if dashboard_modules is not False:
            from .dashboard.Dashboard_agt_net import Dashboard_agt_net
            # Initialize common dashboard parameters for both types of dashboards
            # corresponding to different backends.
            dashboard_params = {
                "dashboard_modules": dashboard_modules,
                "dashboard_layouts": [Dashboard_agt_net] + dashboard_extensions,
                "dashboard_update_interval": dashboard_update_interval,
                "max_monitors": dashboard_max_monitors,
                "ip_addr": ip_addr,
                "port": dashboard_port,
                "agentNetwork": self,
                "network_stylesheet":network_stylesheet
            }
            dashboard_params.update(dashboard_kwargs)

            # Initialize dashboard process/thread.
            if self.backend == "osbrain":
                from .dashboard.Dashboard import AgentDashboardThread

                self.dashboard_proc = AgentDashboardThread(**dashboard_params)
            elif self.backend == "mesa":
                from .dashboard.Dashboard import AgentDashboardThread

                self.dashboard_proc = AgentDashboardThread(**dashboard_params)
            self.dashboard_proc.start()
        else:
            self.dashboard_proc = None

    def connect(self, ip_addr="127.0.0.1", port=3333, verbose=True):
        """
        Only for osbrain backend. Connects to an existing AgentNetwork.

        Parameters
        ----------
        ip_addr: str
            IP Address of server to connect to

        port: int
            Port of server to connect to
        """
        try:
            self.ns = NSProxy(nsaddr=ip_addr + ':' + str(port))
        except:
            if verbose:
                print("Unable to connect to existing NameServer...")
            self.ns = 0

    def start_server_osbrain(self, ip_addr: str = "127.0.0.1", port: int = 3333):
        """Starts a new AgentNetwork for osBrain and initializes :attr:`_controller`

        Parameters
        ----------
        ip_addr: str
            IP Address of server to start

        port: int
            Port of server to start
        """

        print("Starting NameServer...")
        self.ns = run_nameserver(addr=ip_addr + ':' + str(port))
        if len(self.ns.agents()) != 0:
            self.ns.shutdown()
            self.ns = run_nameserver(addr=ip_addr + ':' + str(port))
        self._controller = run_agent(
            "AgentController",
            base=_AgentController,
            attributes=dict(log_mode=True),
            nsaddr=self.ns.addr(),
            addr=ip_addr,
        )
        self._logger = run_agent("Logger", base=_Logger, nsaddr=self.ns.addr())
        self._controller.init_parameters(ns=self.ns, backend=self.backend)
        self._logger.init_parameters(
            log_filename=self.log_filename, save_logfile=self.save_logfile
        )

    def start_server_mesa(self):
        """Starts a new AgentNetwork for Mesa and initializes :attr:`_controller`

        Handles the initialisation for :attr:`backend` ``== "mesa"``. Involves
        spawning two nested objects :attr:`mesa_model` and :attr:`_controller` and
        calls :meth:`start_mesa_timer`.
        """
        self.mesa_model = MesaModel()
        self._controller = _AgentController(name="AgentController", backend=self.backend)
        self._controller.init_parameters(backend=self.backend, mesa_model=self.mesa_model)
        self.start_mesa_timer(self.mesa_update_interval)

    def _set_mode(self, state):
        """
        Internal method to set mode of Agent Controller
        Parameters
        ----------
        state: str
            State of AgentController to set.
        """

        self._get_controller().set_attr(current_state=state)

    def _get_mode(self):
        """
        Returns
        -------
        state: str
            State of Agent Network
        """

        return self._get_controller().get_attr('current_state')

    def get_mode(self):
        """
        Returns
        -------
        state: str
            State of Agent Network
        """

        return self._get_controller().get_attr('current_state')

    def set_running_state(self, filter_agent=None):
        """
        Blanket operation on all agents to set their `current_state` attribute to "Running"

        Users will need to define their own flow of handling each type of `self.current_state` in the `agent_loop`

        Parameters
        ----------
        filter_agent : str
            (Optional) Filter name of agents to set the states

        """

        self.set_agents_state(filter_agent=filter_agent, state="Running")

    def update_networkx(self):
        self._get_controller().update_networkx()

    def get_networkx(self):
        return self._get_controller().get_attr('G')

    def get_nodes_edges(self):
        G = self.get_networkx()
        return G.nodes, G.edges(data=True)

    def get_nodes(self):
        G = self.get_networkx()
        return G.nodes

    def get_edges(self):
        G = self.get_networkx()
        return G.edges

    def set_stop_state(self, filter_agent=None):
        """
        Blanket operation on all agents to set their `current_state` attribute to "Stop"

        Users will need to define their own flow of handling each type of `self.current_state` in the `agent_loop`

        Parameters
        ----------
        filter_agent : str
            (Optional) Filter name of agents to set the states

        """

        self.set_agents_state(filter_agent=filter_agent, state="Stop")

    def set_agents_state(self, filter_agent=None, state="Idle"):
        """
        Blanket operation on all agents to set their `current_state` attribute to given state

        Can be used to define different states of operation such as "Running", "Idle, "Stop", etc..
        Users will need to define their own flow of handling each type of `self.current_state` in the `agent_loop`

        Parameters
        ----------
        filter_agent : str
            (Optional) Filter name of agents to set the states

        state : str
            State of agents to set

        """

        self._set_mode(state)
        for agent_name in self.agents():
            if (filter_agent is not None and filter_agent in agent_name) or (filter_agent is None):
                agent = self.get_agent(agent_name)
                try:
                    agent.set_attr(current_state=state)
                except Exception as e:
                    print(e)

        print("SET STATE:  ", state)
        return 0

    def reset_agents(self):
        for agent_name in self.agents():
            agent = self.get_agent(agent_name)
            agent.reset()
            agent.set_attr(current_state="Reset")
        self._set_mode("Reset")
        return 0

    def remove_agent(self, agent):
        if type(agent) == str:
            agent_proxy = self.get_agent(agent)
        else:
            agent_proxy = agent

        for input_agent in agent_proxy.get_attr("Inputs"):
            self.get_agent(input_agent).unbind_output(agent_proxy)
        for output_agent in agent_proxy.get_attr("Outputs"):
            agent_proxy.unbind_output(self.get_agent(output_agent))

        agent_proxy.shutdown()

    def bind_agents(self, source, target, channel="default"):
        """
        Binds two agents communication channel in a unidirectional manner from `source` Agent to `target` Agent

        Any subsequent calls of `source.send_output()` will reach `target` Agent's message queue.

        Parameters
        ----------
        source : AgentMET4FOF
            Source agent whose Output channel will be binded to `target`

        target : AgentMET4FOF
            Target agent whose Input channel will be binded to `source`
        """

        source.bind_output(target, channel=channel)

        return 0

    def unbind_agents(self, source, target):
        """
        Unbinds two agents communication channel in a unidirectional manner from `source` Agent to `target` Agent

        This is the reverse of `bind_agents()`

        Parameters
        ----------
        source : AgentMET4FOF
            Source agent whose Output channel will be unbinded from `target`

        target : AgentMET4FOF
            Target agent whose Input channel will be unbinded from `source`
        """

        source.unbind_output(target)
        return 0

    def _get_controller(self):
        """Internal method to access the AgentController relative to the nameserver"""
        return self._controller

    def _get_logger(self):
        """Internal method to access the Logger relative to the nameserver"""
        return self._logger

    def get_agent(self, agent_name):
        """
        Returns a particular agent connected to Agent Network.

        Parameters
        ----------
        agent_name : str
            Name of agent to search for in the network

        """

        return self._get_controller().get_agent(agent_name)

    def agents(self, filter_agent=None):
        """
        Returns all agent names connected to Agent Network.

        Returns
        -------
        list : names of all agents

        """
        agent_names = self._get_controller().agents()
        if filter_agent is not None:
            agent_names = [agent_name for agent_name in agent_names if filter_agent in agent_name]
        return agent_names

    def generate_module_name_byType(self,agentType):
        return (self._get_controller().generate_module_name_byType(agentType))

    def add_agent(self, name=" ", agentType=AgentMET4FOF, log_mode=True, buffer_size=1000, ip_addr=None, loop_wait=None,
                  **kwargs):
        """
        Instantiates a new agent in the network.

        Parameters
        ----------
        name str : (Optional) Unique name of agent. here cannot be more than one agent
            with the same name. Defaults to the agent's class name.
        agentType AgentMET4FOF : (Optional) Agent class to be instantiated in the
            network. Defaults to :py:class:`AgentMET4FOF`
        log_mode bool : (Optional) Determines if messages will be logged to background
            Logger Agent. Defaults to `True`.

        Returns
        -------
        AgentMET4FOF : Newly instantiated agent

        """

        if ip_addr is None:
            ip_addr = self.ip_addr

        agent = self._get_controller().add_agent(name=name, agentType=agentType, log_mode=log_mode,
                                                 buffer_size=buffer_size, ip_addr=ip_addr, loop_wait=loop_wait,
                                                 **kwargs)

        return agent

    def add_coalition(self, name="Coalition_1", agents=[]):
        """
        Instantiates a coalition of agents.
        """
        new_coalition = Coalition(name, agents)
        self._get_controller().add_coalition(new_coalition)
        return new_coalition

<<<<<<< HEAD
    def add_coalition_agent(self, name="Coalition_1", agents=[]):
        """
        Add agents into the coalition
        """
        self._get_controller().add_coalition_agent(name, agents)

    def remove_coalition_agent(self, coalition_name, agent_name=""):
        """
        Remove agent from coalition
        """
        self._get_controller().remove_coalition_agent(coalition_name, agent_name)

    def get_coalition(self, name):
        """
        Returns the coalition with the provided name
        """
        return self._get_controller().get_coalition(name)
=======
    def del_coalition(self):
        self._get_controller().del_coalition()
>>>>>>> af00a6ca

    @property
    def coalitions(self):
        return self._get_controller().get_attr("coalitions")

    def get_mesa_model(self):
        return self.mesa_model

    def shutdown(self):
        """Shuts down the entire agent network and all agents"""

        # Shutdown the nameserver.
        # This leaves some process clutter in the process list, but the actual
        # processes are ended.
        if self.backend == "osbrain":
            self._get_controller().get_attr('ns').shutdown()
        elif self.backend == "mesa":
            self._get_controller().stop_mesa_timer()
            self.mesa_model.shutdown()

        # Shutdown the dashboard if present.
        if self.dashboard_proc is not None:
            # This calls either the provided method Process.terminate() which
            # abruptly stops the running multiprocess.Process in case of the osBrain
            # backend or the self-written method in the class AgentDashboardThread
            # ensuring the proper termination of the dash.Dash app.
            self.dashboard_proc.terminate()
            # Then wait for the termination of the actual thread or at least finish the
            # execution of the join method in case of the "Mesa" backend. See #163
            # for the search for a proper solution to this issue.
            self.dashboard_proc.join(timeout=10)
        return 0

    def start_mesa_timer(self, update_interval):
        self._get_controller().start_mesa_timer(update_interval)

    def stop_mesa_timer(self):
        self._get_controller().stop_mesa_timer()

    def step_mesa_model(self):
        self._get_controller().step_mesa_model()


class Coalition():
    """
    A special class for grouping agents.

    It is rendered as a parent group on the dashboard, along with its member agents.

    """
    def __init__(self, name="Coalition", agents=[]):
        self.agents = agents
        self.name = name

    def agent_names(self):
        return [agent.get_attr("name") for agent in self.agents]

    def add_agent(self, agent):
        self.agents.append(agent)

    def remove_agent(self, agent):
        if isinstance(agent, str):
            self.agents = [agent_i for agent_i in self.agents if agent_i.name != agent]
        elif isinstance(agent, AgentMET4FOF):
            self.agents = [agent_i for agent_i in self.agents if agent_i.name != agent.name]

class DataStreamAgent(AgentMET4FOF):
    """
    Able to simulate generation of datastream by loading a given DataStreamMET4FOF object.

    Can be used in incremental training or batch training mode.
    To simulate batch training mode, set `pretrain_size=-1` , otherwise, set pretrain_size and batch_size for the respective
    See `DataStreamMET4FOF` on loading your own data set as a data stream.
    """

    def init_parameters(self, stream=DataStreamMET4FOF(), pretrain_size=None, batch_size=1, loop_wait=1,
                        randomize=False):
        """
        Parameters
        ----------

        stream : DataStreamMET4FOF
            A DataStreamMET4FOF object which provides the sample data

        pretrain_size : int
            The number of sample data to send through in the first loop cycle, and subsequently, the batch_size will be used

        batch_size : int
            The number of sample data to send in every loop cycle

        loop_wait : int
            The duration to wait (seconds) at the end of each loop cycle before going into the next cycle

        randomize : bool
            Determines if the dataset should be shuffled before streaming
        """

        self.stream = stream
        self.stream.prepare_for_use()

        if randomize:
            self.stream.randomize_data()
        self.batch_size = batch_size
        if pretrain_size is None:
            self.pretrain_size = batch_size
        else:
            self.pretrain_size = pretrain_size
        self.pretrain_done = False
        self.loop_wait = loop_wait

    def agent_loop(self):
        if self.current_state == "Running":
            if self.pretrain_size is None:
                self.send_next_sample(self.batch_size)
            elif self.pretrain_size == -1 or self.batch_size == -1:
                self.send_all_sample()
                self.pretrain_done = True
            else:
                # handle pre-training mode
                if self.pretrain_done:
                    self.send_next_sample(self.batch_size)
                else:
                    self.send_next_sample(self.pretrain_size)
                    self.pretrain_done = True

    def send_next_sample(self, num_samples=1):
        if self.stream.has_more_samples():
            data = self.stream.next_sample(num_samples)
            self.log_info("DATA SAMPLE ID: " + str(self.stream.sample_idx))
            self.send_output(data)

    def reset(self):
        super(DataStreamAgent, self).reset()
        self.stream.reset()

    def send_all_sample(self):
        self.send_next_sample(-1)


class MonitorAgent(AgentMET4FOF):
    """
    Unique Agent for storing plots and data from messages received from input agents.

    The dashboard searches for Monitor Agents' `buffer` and `plots` to draw the graphs
    "plot" channel is used to receive base64 images from agents to plot on dashboard

    Attributes
    ----------
    plots : dict
        Dictionary of format `{agent1_name : agent1_plot, agent2_name : agent2_plot}`
    plot_filter : list of str
        List of keys to filter the 'data' upon receiving message to be saved into memory
        Used to specifically select only a few keys to be plotted
    custom_plot_function : callable
        a custom plot function that can be provided to handle the data in the
        monitor agents buffer (see :class:`AgentMET4FOF` for details). The function
        gets provided with the content (value) of the buffer and with the string of the
        sender agent's name as stored in the buffer's keys. Additionally any other
        parameters can be provided as a dict in custom_plot_parameters.
    custom_plot_parameters : dict
        a custom dictionary of parameters that shall be provided to each call of the
        custom_plot_function
    """

    def init_parameters(
        self,
        plot_filter: Optional[List[str]] = None,
        custom_plot_function: Optional[Callable[..., Scatter]] = None,
        **kwargs
    ):
        """Initialize the monitor agent's parameters

        Parameters
        ----------
        plot_filter : list of str, optional
            List of keys to filter the 'data' upon receiving message to be saved into
            memory. Used to specifically select only a few keys to be plotted
        custom_plot_function : callable, optional
            a custom plot function that can be provided to handle the data in the
            monitor agents buffer (see :class:`AgentMET4FOF` for details). The function
            gets provided with the content (value) of the buffer and with the string of
            the sender agent's name as stored in the buffer's keys. Additionally any
            other parameters can be provided as a dict in custom_plot_parameters. By
            default the data gets plotted as shown in the various tutorials.
        kwargs : Any
            custom key word parameters that shall be provided to each call of
            the :attr:`custom_plot_function`
        """
        self.plots = {}
        self.plot_filter = plot_filter
        self.custom_plot_function = custom_plot_function
        self.custom_plot_parameters = kwargs

    def on_received_message(self, message):
        """
        Handles incoming data from 'default' and 'plot' channels.

        Stores 'default' data into :attr:`buffer` and 'plot' data into
        :attr:`plots`

        Parameters
        ----------
        message : dict
            Acceptable channel values are 'default' or 'plot'
        """
        if message['channel'] == 'default':
            if self.plot_filter:
                message['data'] = {key: message['data'][key] for key in self.plot_filter}
            self.buffer_store(agent_from=message["from"], data=message["data"])
        elif message['channel'] == 'plot':
            self.update_plot_memory(message)
        return 0

    def update_plot_memory(self, message: Dict[str, Any]):
        """
        Updates plot figures stored in `self.plots` with the received message

        Parameters
        ----------
        message : dict
            Standard message format specified by AgentMET4FOF class
            Message['data'] needs to be base64 image string and can be nested in dictionary for multiple plots
            Only the latest plot will be shown kept and does not keep a history of the plots.
        """

        if type(message['data']) != dict or message['from'] not in self.plots.keys():
            self.plots[message['from']] = message['data']
        elif type(message['data']) == dict:
            for key in message['data'].keys():
                self.plots[message['from']].update({key: message['data'][key]})
        self.log_info("PLOTS: " + str(self.plots))

    def reset(self):
        super(MonitorAgent, self).reset()
        del self.plots
        self.plots = {}


class _Logger(AgentMET4FOF):
    """
    An internal logger agent which are instantiated immediately with each AgentNetwork.
    It collects all the logs which are sent to it, and print them and optionally save them into a csv log file.
    Since the user is not expected to directly access the logger agent, its initialisation option and interface are provided via the AgentNetwork object.

    When log_info of any agent is called, the agent will send the data to the logger agent.
    """

    def init_parameters(self, log_filename="log_file.csv", save_logfile=True):
        self.current_log_handlers = {"INFO": self.log_handler}
        self.bind('SUB', 'sub', {"INFO": self.log_handler})
        self.log_filename = log_filename
        self.save_logfile = save_logfile
        if self.save_logfile:
            try:
                # writes a new file
                self.writeFile = open(self.log_filename, 'w', newline='')
                writer = csv.writer(self.writeFile)
                writer.writerow(['Time', 'Name', 'Topic', 'Data'])
                # set to append mode
                self.writeFile = open(self.log_filename, 'a', newline='')
            except:
                raise Exception
        self.save_cycles = 0

    @property
    def subscribed_topics(self):
        return list(self.current_log_handlers.keys())

    def bind_log_handler(self, log_handler_functions):
        for topic in self.subscribed_topics:
            self.unsubscribe('sub', topic)
        self.current_log_handlers.update(log_handler_functions)
        self.subscribe('sub', self.current_log_handlers)

    def log_handler(self, message, topic):
        sys.stdout.write(message + '\n')
        sys.stdout.flush()
        self.save_log_info(str(message))

    def save_log_info(self, log_msg):
        re_sq = r'\[(.*?)\]'
        re_rd = r'\((.*?)\)'

        date = re.findall(re_sq, log_msg)[0]
        date = "[" + date + "]"

        agent_name = re.findall(re_rd, log_msg)[0]

        contents = log_msg.split(':')
        if len(contents) > 4:
            topic = contents[3]
            data = str(contents[4:])
        else:
            topic = contents[3]
            data = " "

        if self.save_logfile:
            try:
                # append new row
                writer = csv.writer(self.writeFile)
                writer.writerow([str(date), agent_name, topic, data])

                if self.save_cycles % 15 == 0:
                    self.writeFile.close()
                    self.writeFile = open(self.log_filename, 'a', newline='')
                self.save_cycles += 1
            except:
                raise Exception


class SineGeneratorAgent(AgentMET4FOF):
    """An agent streaming a sine signal

    Takes samples from the :py:mod:`SineGenerator` and pushes them sample by sample
    to connected agents via its output channel.
    """

    def init_parameters(self, sfreq=500, sine_freq=5):
        """Initialize the input data

        Initialize the input data stream as an instance of the :class:`SineGenerator`
        class.

        Parameters
        ----------
        sfreq : int
            sampling frequency for the underlying signal
        sine_freq : float
            frequency of the generated sine wave
        """
        self._sine_stream = SineGenerator(sfreq=sfreq, sine_freq=sine_freq)

    def agent_loop(self):
        """Model the agent's behaviour

        On state *Running* the agent will extract sample by sample the input data
        streams content and push it via invoking :meth:`AgentMET4FOF.send_output`.
        """
        if self.current_state == "Running":
            sine_data = self._sine_stream.next_sample()  # dictionary
            self.send_output(sine_data["quantities"])<|MERGE_RESOLUTION|>--- conflicted
+++ resolved
@@ -1292,7 +1292,8 @@
         self.coalitions.append(new_coalition)
         return new_coalition
 
-<<<<<<< HEAD
+    def del_coalition(self):
+        self.coalitions = []
     def add_coalition_agent(self, name, agents=[]):
         """
         Add agents into the coalition
@@ -1321,10 +1322,6 @@
                 return coalition
         return -1
 
-=======
-    def del_coalition(self):
-        self.coalitions = []
->>>>>>> af00a6ca
 
 class MesaModel(Model):
     """A MESA Model"""
@@ -1760,7 +1757,6 @@
         self._get_controller().add_coalition(new_coalition)
         return new_coalition
 
-<<<<<<< HEAD
     def add_coalition_agent(self, name="Coalition_1", agents=[]):
         """
         Add agents into the coalition
@@ -1778,10 +1774,6 @@
         Returns the coalition with the provided name
         """
         return self._get_controller().get_coalition(name)
-=======
-    def del_coalition(self):
-        self._get_controller().del_coalition()
->>>>>>> af00a6ca
 
     @property
     def coalitions(self):
