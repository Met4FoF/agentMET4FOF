# Agent dependencies
import base64
import copy
import csv
import datetime
import re
import sys
import time
from collections import deque
from io import BytesIO
from threading import Timer
from typing import Any, Callable, Dict, Iterable, List, Optional, Sized, Tuple, Union

import matplotlib.figure
import matplotlib.pyplot as plt
import mpld3
import networkx as nx
import numpy as np
import pandas as pd
from mesa import Agent as MesaAgent, Model
from mesa.time import BaseScheduler
from osbrain import Agent as osBrainAgent, NSProxy, run_agent, run_nameserver
from pandas import DataFrame
from plotly import tools as tls
<<<<<<< HEAD
from .dashboard.default_network_stylesheet import default_agent_network_stylesheet
=======
from plotly.graph_objs import Scatter

>>>>>>> bbc1ae92
from .dashboard.Dashboard_agt_net import Dashboard_agt_net
from .streams import DataStreamMET4FOF, SineGenerator


class AgentMET4FOF(MesaAgent, osBrainAgent):
    """
    Base class for all agents with specific functions to be overridden/supplied by user.

    Behavioral functions for users to provide are init_parameters, agent_loop and on_received_message.
    Communicative functions are bind_output, unbind_output and send_output.
    """

    def __init__(self, name='', host=None, serializer=None, transport=None, attributes=None, backend="osbrain",
                 mesa_model=None):
        self.backend = backend.lower()

        if self.backend == "osbrain":
            self._remove_methods(MesaAgent)
            osBrainAgent.__init__(self, name=name, host=host, serializer=serializer, transport=transport,
                                  attributes=attributes)

        elif self.backend == "mesa":
            MesaAgent.__init__(self, name, mesa_model)
            self._remove_methods(osBrainAgent)
            self.init_mesa(name)
            self.unique_id = name
            self.name = name
            self.mesa_model = mesa_model
        else:
            raise NotImplementedError("Backend has not been implemented. Valid choices are 'osbrain' and 'mesa'.")

    def init_mesa(self, name):
        # MESA Specific parameters
        self.mesa_message_queue = deque([])
        self.unique_id = name
        self.name = name

    def step(self):
        """
        Used for MESA backend only. Behaviour on every update step.
        """
        # check if there's message in queue
        while len(self.mesa_message_queue) > 0:
            self.handle_process_data(self.mesa_message_queue.popleft())

        # proceed with user-defined agent-loop
        self.agent_loop()

    def _remove_methods(self, cls):
        """Remove methods from the other backends base class from the current agent"""
        for name in list(vars(cls)):
            if not name.startswith("__"):
                try:
                    delattr(self, name)
                except AttributeError:
                    # This situation only occurs when we start and stop agent
                    # networks of differing backends in one sequence. Normally
                    # ignoring these errors should be no problem.
                    pass

    def set_attr(self, **kwargs):
        for key, val in kwargs.items():
            return setattr(self, key, val)

    def get_attr(self, attr):
        return getattr(self, attr)

    def init_agent(self, buffer_size=1000, log_mode=True):
        """
        Internal initialization to setup the agent: mainly on setting the dictionary of Inputs, Outputs, PubAddr.

        Calls user-defined `init_parameters()` upon finishing.

        Attributes
        ----------

        Inputs : dict
            Dictionary of Agents connected to its input channels. Messages will arrive from agents in this dictionary.
            Automatically updated when `bind_output()` function is called

        Outputs : dict
            Dictionary of Agents connected to its output channels. Messages will be sent to agents in this dictionary.
            Automatically updated when `bind_output()` function is called

        PubAddr_alias : str
            Name of Publish address socket

        PubAddr : str
            Publish address socket handle

        AgentType : str
            Name of class

        current_state : str
            Current state of agent. Can be used to define different states of operation such as "Running", "Idle, "Stop", etc..
            Users will need to define their own flow of handling each type of `self.current_state` in the `agent_loop`

        loop_wait : int
            The interval to wait between loop.
            Call `init_agent_loop` to restart the timer or set the value of loop_wait in `init_parameters` when necessary.

        buffer_size : int
            The total number of elements to be stored in the agent :attr:`buffer`
            When total elements exceeds this number, the latest elements will be replaced with the incoming data elements
        """
        self.Inputs = {}
        self.Outputs = {}
        self.Outputs_agent_channels = {} #keep track of agent subscription channels
        self.AgentType = type(self).__name__
        self.log_mode = log_mode
        self.log_info("INITIALIZED")
        # These are the available states to change the agents' behavior in
        # agent_loop.
        self.states = {0: "Idle", 1: "Running", 2: "Pause", 3: "Stop", 4: "Reset"}
        self.current_state = self.states[0]
        self.loop_wait = None
        if not hasattr(self, "stylesheet"):
            self.stylesheet = ""

        self.output_channels_info = {}

        self.buffer_size = buffer_size
        self.buffer = self.init_buffer(self.buffer_size)

        if self.backend == 'osbrain':
            self.PubAddr_alias = self.name + "_PUB"
            self.PubAddr = self.bind('PUB', alias=self.PubAddr_alias, transport='tcp')

    def init_buffer(self, buffer_size):
        """
        A method to initialise the buffer. By overriding this method, user can provide a custom buffer, instead of the regular AgentBuffer.
        This can be used, for example, to provide a MetrologicalAgentBuffer in the metrological agents.
        """
        buffer = AgentBuffer(buffer_size)
        return buffer

    def reset(self):
        """
        This method will be called on all agents when the global `reset_agents` is called by the AgentNetwork and when the
        Reset button is clicked on the dashboard.

        Method to reset the agent's states and parameters. User can override this method to reset the specific parameters.
        """
        self.log_info("RESET AGENT STATE")
        self.buffer.clear()

    def init_parameters(self):
        """
        User provided function to initialize parameters of choice.
        """
        return 0

    def log_ML(self, message):
        self.send("_logger", message, topic="ML_EXP")

    def log_info(self, message):
        """
        Prints logs to be saved into logfile with Logger Agent

        Parameters
        ----------
        message : str
            Message to be logged to the internal Logger Agent

        """
        try:
            if self.log_mode:
                if self.backend == "osbrain":
                    super().log_info(message)
                elif self.backend == "mesa":
                    message = '[%s] (%s): %s' % (datetime.datetime.utcnow(), self.name, message)
                    print(message)

        except Exception as e:
            print(e)
            return 1

    def init_agent_loop(self, loop_wait: Optional[int] = None):
        """
        Initiates the agent loop, which iterates every `loop_wait` seconds

        Stops every timers and initiate a new loop.

        Parameters
        ----------
        loop_wait : int, optional
            The wait between each iteration of the loop
        """

        # most default: loop wait has not been set in init_parameters() not init_agent_loop()
        if self.loop_wait is None and loop_wait is None:
            set_loop_wait = 1.0
        # init_agent_loop overrides loop_wait parameter
        elif loop_wait is not None:
            set_loop_wait = loop_wait
        # otherwise assume init_parameters() have set loop_wait
        elif self.loop_wait is not None:
            set_loop_wait = self.loop_wait
        self.loop_wait = set_loop_wait

        if self.backend == "osbrain":
            self.stop_all_timers()

        # check if agent_loop is overridden by user
        if self.__class__.agent_loop == AgentMET4FOF.agent_loop:
            return 0
        else:
            if self.backend == "osbrain":
                self.each(self.loop_wait, self.__class__.agent_loop)
        return 0

    def stop_agent_loop(self):
        """
        Stops agent_loop from running. Note that the agent will still be responding to messages

        """
        self.stop_all_timers()

    def agent_loop(self):
        """
        User defined method for the agent to execute for `loop_wait` seconds specified either in `self.loop_wait` or explicitly via`init_agent_loop(loop_wait)`

        To start a new loop, call `init_agent_loop(loop_wait)` on the agent
        Example of usage is to check the `current_state` of the agent and send data periodically
        """
        return 0

    def on_received_message(self, message):
        """
        User-defined method and is triggered to handle the message passed by Input.

        Parameters
        ----------
        message : Dictionary
            The message received is in form {'from':agent_name, 'data': data, 'senderType': agent_class, 'channel':channel_name}
            agent_name is the name of the Input agent which sent the message
            data is the actual content of the message
        """
        return message

    def buffer_filled(self, agent_name=None):
        """
        Checks whether the internal buffer has been filled to the maximum allowed specified by self.buffer_size

        Parameters
        ----------
        agent_name : str
            Index of the buffer which is the name of input agent.

        Returns
        -------
        status of buffer filled : boolean
        """
        return self.buffer.buffer_filled(agent_name)

    def buffer_clear(self, agent_name: Optional[str] = None):
        """
        Empties buffer which is a dict indexed by the `agent_name`.

        Parameters
        ----------
        agent_name : str, optional
            Key of the memory dict, which can be the name of input agent, or self.name.
            If not supplied (default), we assume to clear the entire memory.
        """
        self.buffer.clear(agent_name)

    def buffer_store(self, agent_from: str, data=None, concat_axis=0):
        """
        Updates data stored in `self.buffer` with the received message

        Checks if sender agent has sent any message before
        If it did,then append, otherwise create new entry for it

        Parameters
        ----------
        agent_from : str
            Name of agent sender
        data
            Any supported data which can be stored in dict as buffer. See AgentBuffer for more information.

        """

        self.buffer.store(agent_from=agent_from, data=data, concat_axis=concat_axis)
        self.log_info("Buffer: " + str(self.buffer.buffer))

    def pack_data(self, data, channel='default'):
        """
        Internal method to pack the data content into a dictionary before sending out.

        Special case : if the `data` is already a `message`, then the `from` and `senderType` will be altered to this agent,
        without altering the `data` and `channel` within the message this is used for more succinct data processing and passing.

        Parameters
        ----------
        data : argument
            Data content to be packed before sending out to agents.

        channel : str
            Key of dictionary which stores data

        Returns
        -------
        Packed message data : dict of the form {'from':agent_name, 'data': data, 'senderType': agent_class, 'channel':channel_name}.
        """

        # if is a message type, override the `from` and `senderType` fields only
        if self._is_type_message(data):
            new_data = data
            new_data['from'] = self.name
            new_data['senderType'] = type(self).__name__
            return new_data

        return {'from': self.name, 'data': data, 'senderType': type(self).__name__, 'channel': channel}

    def _is_type_message(self, data):
        """
        Internal method to check if the data carries signature of an agent message type

        Parameters
        ----------
        data
            Data to be checked for type

        Returns
        -------
        result : boolean
        """
        if type(data) == dict:
            dict_keys = data.keys()
            if 'from' in dict_keys and 'data' in dict_keys and 'senderType' in dict_keys:
                return True
        return False

    def send_output(self, data, channel='default'):
        """
        Sends message data to all connected agents in self.Outputs.

        Output connection can first be formed by calling bind_output.
        By default calls pack_data(data) before sending out.
        Can specify specific channel as opposed to 'default' channel.

        Parameters
        ----------
        data : argument
            Data content to be sent out

        channel : str
            Key of `message` dictionary which stores data

        Returns
        -------
        message : dict of the form {'from':agent_name, 'data': data, 'senderType': agent_class, 'channel':channel_name}.

        """
        start_time_pack = time.time()
        packed_data = self.pack_data(data, channel=channel)

        if self.backend == "osbrain":
            self.send(self.PubAddr, packed_data, topic=channel)

        elif self.backend == "mesa":
            for key, value in self.Outputs.items():
                # if output agent has subscribed to a list of channels,
                # we check whether `channel` is subscribed in that list
                # if it is, then we append to that agent's message queue
                if isinstance(self.Outputs_agent_channels[key], list):
                    if channel in self.Outputs_agent_channels[key]:
                        value.mesa_message_queue.append(packed_data)
                elif channel == self.Outputs_agent_channels[key]:
                    value.mesa_message_queue.append(packed_data)
        duration_time_pack = round(time.time() - start_time_pack, 6)

        # LOGGING
        try:
            if self.log_mode:
                self.log_info("Pack time: " + str(duration_time_pack))
                self.log_info("Sending: " + str(data))
        except Exception as e:
            print(e)

        # Add info of channel
        self._update_output_channels_info(packed_data['data'], packed_data['channel'])

        return packed_data

    def _update_output_channels_info(self, data, channel):
        """
        Internal method to update the dict of output_channels_info. This is used in conjunction with send_output().

        Checks and records data type & dimension and channel name
        If the data is nested within dict, then it will search deeper and subsequently record the info of each
        inner hierarchy


        Parameters
        ----------
        data
            data to be checked for type & dimension

        channel : str
            name of channel to be recorded
        """
        if channel not in self.output_channels_info.keys():
            if type(data) == dict:
                nested_metadata = {key: {nested_dict_key:self._get_metadata(nested_dict_val) for nested_dict_key,nested_dict_val in data[key].items()}
                if isinstance(data[key],dict) else self._get_metadata(data[key]) for key in data.keys()}
                self.output_channels_info.update({channel: nested_metadata})
            else:
                self.output_channels_info.update({channel: self._get_metadata(data)})

    def _get_metadata(self, data):
        """
        Internal helper function for getting the data type & dimensions of data.
        This is for update_output_channels_info()
        """
        data_info = {}
        if type(data) == np.ndarray or type(data).__name__ == "DataFrame":
            data_info.update({'type': type(data).__name__, 'shape': data.shape})
        elif type(data) == list:
            data_info.update({'type': type(data).__name__, 'len': len(data)})
        else:
            data_info.update({'type': type(data).__name__})
        return data_info

    def handle_process_data(self, message):
        """
        Internal method to handle incoming message before calling user-defined on_received_message method.

        If current_state is either Stop or Reset, it will terminate early before entering on_received_message
        """

        if self.current_state == "Stop" or self.current_state == "Reset":
            return 0

        # LOGGING
        try:
            self.log_info("Received: " + str(message))
        except Exception as e:
            print(e)

        # process the received data here
        start_time_pack = time.time()
        self.on_received_message(message)
        end_time_pack = time.time()
        self.log_info("Tproc: " + str(round(end_time_pack - start_time_pack, 6)))

    def bind_output(self, output_agent, channel="default"):
        """
        Forms Output connection with another agent. Any call on send_output will reach this newly binded agent

        Adds the agent to its list of Outputs.

        Parameters
        ----------
        output_agent : AgentMET4FOF or list
            Agent(s) to be binded to this agent's output channel

        channel : str or list of str
            Specific name of the channel(s) to be subscribed to. (Default = "data")

        """
        if isinstance(output_agent, list):
            for agent in output_agent:
                self._bind_output(output_agent=agent, channel=channel)
        else:
            self._bind_output(output_agent=output_agent, channel=channel)

    def _bind_output(self, output_agent, channel="default"):
        """
        Internal method which implements the logic for connecting this agent, to the `output_agent`.
        """
        if type(output_agent) == str:
            output_agent_id = output_agent
        else:
            output_agent_id = output_agent.get_attr('name')

        # if output_agent_id not in self.Outputs and output_agent_id != self.name:
        if output_agent_id not in self.Outputs and output_agent_id != self.name:
            # update self.Outputs list and Inputs list of output_module
            self.Outputs.update({output_agent.get_attr('name'): output_agent})
            temp_updated_inputs = output_agent.get_attr('Inputs')
            temp_updated_inputs.update({self.name: self})
            output_agent.set_attr(Inputs=temp_updated_inputs)

            # connect socket for osbrain
            if self.backend == "osbrain":
                self.Outputs_agent_channels.update({output_agent.get_attr('name'): channel})
                # bind to the address
                if output_agent.has_socket(self.PubAddr_alias):
                    if isinstance(channel, list):
                        output_agent.connect(self.PubAddr, alias=self.PubAddr_alias,
                                             handler={channel_name: AgentMET4FOF.handle_process_data for channel_name in channel})
                    else:
                        output_agent.subscribe(self.PubAddr_alias, handler={channel: AgentMET4FOF.handle_process_data})
                else:
                    if isinstance(channel, list):
                        output_agent.connect(self.PubAddr, alias=self.PubAddr_alias,
                                             handler={channel_name: AgentMET4FOF.handle_process_data for channel_name in channel})
                    else:
                        output_agent.connect(self.PubAddr, alias=self.PubAddr_alias,
                                             handler={channel: AgentMET4FOF.handle_process_data})

            # update channels subscription information for mesa
            else:
                self.Outputs_agent_channels.update({output_agent.get_attr('name'): channel})

            # LOGGING
            if self.log_mode:
                self.log_info("Connected output module: " + output_agent_id)

    def unbind_output(self, output_agent):
        """
        Remove existing output connection with another agent. This reverses the bind_output method

        Parameters
        ----------
        output_agent : AgentMET4FOF
            Agent binded to this agent's output channel

        """
        if type(output_agent) == str:
            output_agent_id = output_agent
        else:
            output_agent_id = output_agent.get_attr('name')

        if output_agent_id in self.Outputs and output_agent_id != self.name:
            self.Outputs.pop(output_agent_id, None)

            new_inputs = output_agent.get_attr('Inputs')
            new_inputs.pop(self.name, None)
            output_agent.set_attr(Inputs=new_inputs)

            if self.backend == "osbrain":
                output_agent.unsubscribe(self.PubAddr_alias, topic=self.Outputs_agent_channels[output_agent_id])

            self.Outputs_agent_channels.pop(output_agent_id, None)
            # LOGGING
            if self.log_mode:
                self.log_info("Disconnected output module: " + output_agent_id)

    def _convert_to_plotly(self, matplotlib_fig: matplotlib.figure.Figure):
        """
        Internal method to convert matplotlib figure to plotly figure

        Parameters
        ----------
        matplotlib_fig: plt.Figure
            Matplotlib figure to be converted

        """
        # convert to plotly format
        matplotlib_fig.tight_layout()
        plotly_fig = tls.mpl_to_plotly(matplotlib_fig)
        plotly_fig['layout']['showlegend'] = True
        return plotly_fig

    def _fig_to_uri(self, matplotlib_fig: matplotlib.figure.Figure):
        """
        Internal method to convert matplotlib figure to base64 uri image for display

        Parameters
        ----------
        matplotlib_fig : plt.Figure
            Matplotlib figure to be converted

        """
        out_img = BytesIO()
        matplotlib_fig.savefig(out_img, format='png')
        matplotlib_fig.clf()
        plt.close(matplotlib_fig)
        out_img.seek(0)  # rewind file
        encoded = base64.b64encode(out_img.read()).decode("ascii").replace("\n", "")
        return "data:image/png;base64,{}".format(encoded)

    def _convert_matplotlib_fig(self, fig: matplotlib.figure.Figure, mode: str = "image"):
        """
        Internal method to convert matplotlib figure which can be rendered by the dashboard.
        """

        error_msg = "Conversion mode " + mode + " is not implemented."
        if mode == "plotly":
            fig = self._convert_to_plotly(fig)
        elif mode == "image":
            fig = self._fig_to_uri(fig)
        elif mode == "mpld3":
            fig = mpld3.fig_to_dict(fig)
        else:
            raise NotImplementedError(error_msg)
        return fig

    def send_plot(self, fig: Union[matplotlib.figure.Figure, Dict[str, matplotlib.figure.Figure]], mode: str = "image"):
        """
        Sends plot to agents connected to this agent's Output channel.

        This method is different from send_output which will be sent to through the
        'plot' channel to be handled.

        Tradeoffs between "image" and "plotly" modes are that "image" are more stable and "plotly" are interactive.
        Note not all (complicated) matplotlib figures can be converted into a plotly figure.

        Parameters
        ----------

        fig : matplotlib.figure.Figure or dict of matplotlib.figure.Figure
            Alternatively, multiple figures can be nested in a dict (with any preferred keys) e.g {"Temperature":matplotlib.Figure, "Acceleration":matplotlib.Figure}

        mode : str
            "image" - converts into image via encoding at base64 string.
            "plotly" - converts into plotly figure using `mpl_to_plotly`
            Default: "image"

        Returns
        -------

        graph : str or plotly figure or dict of one of those converted figure(s)

        """

        if isinstance(fig, matplotlib.figure.Figure):
            graph = {"mode": mode, "fig": self._convert_matplotlib_fig(fig, mode)}
        elif isinstance(fig, dict):  # nested
            for key in fig.keys():
                fig[key] = self._convert_matplotlib_fig(fig[key], mode)
            graph = {"mode": mode, "fig": list(fig.values())}
        elif isinstance(fig, list):
            graph = {"mode": mode, "fig": [self._convert_matplotlib_fig(fig_, mode) for fig_ in fig]}
        else:
            graph = {"mode": mode, "fig": fig}
        self.send_output(graph, channel="plot")
        return graph

    def get_all_attr(self):
        _all_attr = self.__dict__
        excludes = [
            "Inputs",
            "Outputs",
            "buffer",
            "PubAddr_alias",
            "PubAddr",
            "states",
            "log_mode",
            "get_all_attr",
            "plots",
            "name",
            "agent_loop"
        ]
        filtered_attr = {key: val for key, val in _all_attr.items() if key.startswith('_') is False}
        filtered_attr = {key: val for key, val in filtered_attr.items() if
                         key not in excludes and type(val).__name__ != 'function'}
        filtered_attr = {key: val if (type(val) == float or type(val) == int or type(
            val) == str or key == 'output_channels_info') else str(val) for key, val in filtered_attr.items()}
        filtered_attr = {key: val for key, val in filtered_attr.items() if "object" not in str(val)}
        return filtered_attr

    def shutdown(self):
        if self.backend == "osbrain":
            osBrainAgent.shutdown(self)
        elif self.backend == "mesa":
            self.mesa_model.schedule.remove(self)
            del self


class AgentBuffer:
    """Buffer class which is instantiated in every agent to store data incrementally

    This buffer is necessary to handle multiple inputs coming from agents.

    We can access the buffer like a dict with exposed functions such as .values(),
    .keys() and .items(). The actual dict object is stored in the variable
    :attr:`buffer`.

    Attributes
    ----------
    buffer : dict of iterables or dict of dicts of iterables
        The buffer can be a dict of iterables, or a dict of dict of iterables for nested
        named data. The keys are the names of agents.
    buffer_size :
        The total number of elements to be stored in the agent :attr:`buffer`
    supported_datatypes : list of types
        List of all types supported and thus properly handled by the buffer. Defaults to
        :class:`np.ndarray <NumPy:numpy.ndarray>`, list and Pandas
        :class:`DataFrame <Pandas:pandas.DataFrame>`
    """

    def __init__(self, buffer_size: int = 1000):
        """Initialise a new agent buffer object

        Parameters
        ----------
        buffer_size: int
            Length of buffer allowed.
        """
        self.buffer = {}
        self.buffer_size = buffer_size
        self.supported_datatypes = [list, pd.DataFrame, np.ndarray]

    def __getitem__(self, key):
        return self.buffer[key]

    def check_supported_datatype(self, obj: object) -> bool:
        """Checks whether `value` is an object of one of the supported data types

        Parameters
        ----------
        obj : object
            Value to be checked

        Returns
        ------
        result : boolean
            True if value is an object of one of the supported data types, False if not
        """
        for supported_datatype in self.supported_datatypes:
            if isinstance(obj, supported_datatype):
                return True
        return False

    def update(
            self,
            agent_from: Union[Dict[str, Union[np.ndarray, list, pd.DataFrame]], str],
            data: Union[np.ndarray, list, pd.DataFrame, float, int] = None,
    ):
        """Overrides data in the buffer dict keyed by ``agent_from`` with value ``data``

        If ``data`` is a single value, this converts it into a list first before storing
        in the buffer dict.

        Parameters
        ----------
        agent_from : str
            Name of agent sender
        data : np.ndarray, DataFrame, list, float or int
            New incoming data
        """
        # handle if data type nested in dict
        if isinstance(data, dict):
            # check for each value datatype
            for key, value in data.items():
                # if the value is not list types, turn it into a list of single value i.e [value]
                if not self.check_supported_datatype(value):
                    data[key] = [value]
        elif not self.check_supported_datatype(data):
            data = [data]
        self.buffer.update({agent_from: data})
        return self.buffer

    def _concatenate(
            self,
            iterable: Union[np.ndarray, list, pd.DataFrame],
            data: Union[np.ndarray, list, DataFrame],
            concat_axis: int = 0
    ) -> Iterable:
        """Concatenate the given ``iterable`` with ``data``

        Handles the concatenation function depending on the datatype, and truncates it
        if the buffer is filled to `buffer_size`.

        Parameters
        ----------
        iterable : any in supported_datatype
            The current buffer to be concatenated with.

        data : np.ndarray, DataFrame, list
            New incoming data

        Returns
        any in supported_datatype
            the original buffer with the data appended
        """
        # handle list
        if isinstance(iterable, list):
            iterable += data
            # check if exceed memory buffer size, remove the first n elements which exceeded the size
            if len(iterable) > self.buffer_size:
                truncated_element_index = len(iterable) - self.buffer_size
                iterable = iterable[truncated_element_index:]

        # handle if data type is np.ndarray
        elif isinstance(iterable, np.ndarray):
            iterable = np.concatenate((iterable, data),axis=concat_axis)
            if len(iterable) > self.buffer_size:
                truncated_element_index = len(iterable) - self.buffer_size
                iterable = iterable[truncated_element_index:]

        # handle if data type is pd.DataFrame
        elif isinstance(iterable, pd.DataFrame):
            iterable = pd.concat([iterable,data], ignore_index=True, axis=concat_axis)
            if len(iterable) > self.buffer_size:
                truncated_element_index = len(iterable) - self.buffer_size
                iterable = iterable.truncate(before=truncated_element_index)
        return iterable

    def buffer_filled(self, agent_from: Optional[str] = None) -> bool:
        """Checks whether buffer is filled, by comparing against the :attr:`buffer_size`

        For nested dict, this returns True if any of the iterables is beyond the
        :attr:`buffer_size`. For any of the dict values , which is not one of
        :attr:`supported_datatypes` this returns None.

        Parameters
        ----------
        agent_from : str, optional
            Name of input agent in the buffer dict to be looked up. If ``agent_from``
            is not provided, we check for all iterables in the buffer (default).

        Returns
        -------
        bool or None
            True if either the or any of the iterables has reached
            :attr:`buffer_size` or None in case none of the values is of one of the
            supported datatypes. False if all present iterable can take at least
            one more element according to :attr:`buffer_size`.
        """
        if agent_from is None:
            return any([self._iterable_filled(iterable) for iterable in self.values()])
        elif isinstance(self[agent_from], dict):
            return any([self._iterable_filled(iterable) for iterable in self[agent_from].values()])
        else:
            return self._iterable_filled(self[agent_from])

    def _iterable_filled(self, iterable: Sized) -> Union[bool, None]:
        """Internal method for checking on length of iterables of supported types

        Parameters
        ----------
        iterable : Any
            Expected to be an iterable of one of the supported datatypes but could be
            any.

        Returns
        -------
        bool or None
            True if the iterable is of one of the supported datatypes and has reached
            :attr:`buffer_size` in length or False if not or None in case it is not of
            one of the supported datatypes.
        """
        if self.check_supported_datatype(iterable):
            if len(iterable) >= self.buffer_size:
                return True
            return False

    def popleft(self, n: Optional[int] = 1) -> Union[Dict, np.ndarray, list, DataFrame]:
        """Pops the first n entries in the buffer

        Parameters
        ---------
        n : int
            Number of elements to retrieve from buffer

        Returns
        -------
        dict, :class:`np.ndarray <NumPy:numpy.ndarray>`, list or Pandas
        :class:`DataFrame <Pandas:pandas.DataFrame>`
            The retrieved elements
        """
        popped_buffer = copy.copy(self.buffer)
        remaining_buffer = copy.copy(self.buffer)
        if isinstance(popped_buffer, dict):
            for key, value in popped_buffer.items():
                value, remaining_buffer[key] = self._popleft(value, n)
        else:
            popped_buffer, remaining_buffer = self._popleft(popped_buffer, n)
        self.buffer = remaining_buffer
        return popped_buffer

    def _popleft(
            self,
            iterable: Union[np.ndarray, list, DataFrame],
            n: Optional[int] = 1
    ) -> Tuple[Union[np.ndarray, list, DataFrame], Union[np.ndarray, list, DataFrame]]:
        """Internal handler of the actual popping mechanism based on type of iterable

        Parameters
        ---------
        n : int
            Number of elements to retrieve from buffer.
        iterable : any in :attr:`supported_datatypes`
            The current buffer to retrieve from.

        Returns
        -------
        2-tuple of each either one of :class:`np.ndarray <NumPy:numpy.ndarray>`,
        list or Pandas :class:`DataFrame <Pandas:pandas.DataFrame>`
            The retrieved elements and the residual items in the buffer
        """
        popped_item = 0
        if isinstance(iterable, list):
            popped_item = iterable[:n]
            iterable = iterable[n:]
        elif isinstance(iterable, np.ndarray):
            popped_item = iterable[:n]
            iterable = iterable[n:]
        elif isinstance(iterable, pd.DataFrame):
            popped_item = iterable.iloc[:n]
            iterable = iterable.iloc[n:]
        return popped_item, iterable

    def clear(self, agent_from: Optional[str] = None):
        """Clears the data in the buffer

        Parameters
        ----------
        agent_from : str, optional
            Name of agent, if ``agent_from`` is not given, the entire buffer is
            flushed. (default)
        """
        if agent_from is None:
            self.buffer = {}
        elif agent_from in self.buffer:
            del self.buffer[agent_from]

    def store(
        self,
        agent_from: Union[Dict[str, Union[np.ndarray, list, pd.DataFrame]], str],
        data: Union[np.ndarray, list, pd.DataFrame, float, int] = None,
        concat_axis: Optional[int] = 0,
    ):
        """Stores data into :attr:`buffer` with the received message

        Checks if sender agent has sent any message before. If it did, then append,
        otherwise create new entry for it.

        Parameters
        ----------
        agent_from : dict | str
            if type is dict, we expect it to be the agentMET4FOF dict message to be
            compliant with older code (keys ``from`` and ``data`` present'), otherwise
            we expect it to be name of agent sender and ``data`` will need to be passed
            as parameter
        data : np.ndarray, DataFrame, list, float or int
            Not used if ``agent_from`` is a dict. Otherwise ``data`` is compulsory.
        concat_axis : int, optional
            axis to concatenate on with the buffering for numpy arrays.
            Default is 0.
        """
        # Store into a separate variables, it will be used frequently later for the
        # type checks. If first argument is the agentMET4FOF dict message in old format
        if isinstance(agent_from, dict):
            message_from = agent_from["from"]
            message_data = agent_from["data"]
        # ... otherwise, we expect the name of agent_sender and the data to be passed.
        else:
            message_from = agent_from
            message_data = data

        # check if sender agent has sent any message before:
        # if it did,then append, otherwise create new entry for the input agent
        if message_from not in self.buffer:
            self.update(message_from, message_data)
            return 0

        # otherwise 'sender' exists in memory, handle appending
        # acceptable data types : list, dict, ndarray, dataframe, single values

        # handle nested data in dict
        if isinstance(message_data, dict):
            for key, value in message_data.items():
                # if it is a single value, then we convert it into a single element list
                if not self.check_supported_datatype(value):
                    value = [value]
                # check if the key exist
                # if it does, then append
                if key in self.buffer[agent_from].keys():
                    self.buffer[agent_from][key] = self._concatenate(self.buffer[agent_from][key], value,concat_axis)
                # otherwise, create new entry
                else:
                    self.buffer[agent_from].update({key: value})
        else:
            if not self.check_supported_datatype(message_data):
                message_data = [message_data]
            self.buffer[agent_from] = self._concatenate(self.buffer[agent_from], message_data,concat_axis)

    def values(self):
        """Interface to access the internal dict's values()"""
        return self.buffer.values()

    def items(self):
        """Interface to access the internal dict's items()"""
        return self.buffer.items()

    def keys(self):
        """Interface to access the internal dict's keys()"""
        return self.buffer.keys()

class _AgentController(AgentMET4FOF):
    """
    Unique internal agent to provide control to other agents. Automatically instantiated when starting server.

    Provides global control to all agents in network.
    """

    def init_parameters(self, ns=None, backend='osbrain', mesa_model="", log_mode=True):
        self.backend = backend
        self.states = {0: "Idle", 1: "Running", 2: "Pause", 3: "Stop"}
        self.current_state = "Idle"
        self.ns = ns
        self.G = nx.DiGraph()
        self._logger = None
        self.coalitions = []
        self.log_mode = log_mode

        if backend == "mesa":
            self.mesa_model = mesa_model

    def start_mesa_timer(self, mesa_update_interval):
        class RepeatTimer():
            def __init__(self, t, repeat_function):
                self.t = t
                self.repeat_function = repeat_function
                self.thread = Timer(self.t, self.handle_function)

            def handle_function(self):
                self.repeat_function()
                self.thread = Timer(self.t, self.handle_function)
                self.thread.start()

            def start(self):
                self.thread.start()

            def cancel(self):
                self.thread.cancel()

        self.mesa_update_interval = mesa_update_interval
        self.mesa_timer = RepeatTimer(t=mesa_update_interval, repeat_function=self.mesa_model.step)
        self.mesa_timer.start()

    def stop_mesa_timer(self):
        if self.mesa_timer:
            self.mesa_timer.cancel()
            del self.mesa_timer

    def step_mesa_model(self):
        self.mesa_model.step()

    def get_mesa_model(self):
        return self.mesa_model

    def get_agent(self, agentName=""):
        if self.backend == "osbrain":
            return self.ns.proxy(agentName)
        elif self.backend == "mesa":
            return self.mesa_model.get_agent(agentName)

    def get_agentType_count(self, agentType):
        num_count = 1
        agentType_name = str(agentType.__name__)
        agent_names = self.agents()
        if len(agent_names) != 0:
            for agentName in agent_names:
                current_agent_type = self.get_agent(agentName).get_attr('AgentType')
                if current_agent_type == agentType_name:
                    num_count += 1
        return num_count

    def get_agent_name_count(self, new_agent_name):
        num_count = 1
        agent_names = self.agents()
        if len(agent_names) != 0:
            for agentName in agent_names:
                if new_agent_name in agentName:
                    num_count += 1
        return num_count

    def generate_module_name_byType(self, agentType):
        # handle agent type
        if isinstance(agentType, str):
            name = agentType
        else:
            name = agentType.__name__
        name += "_" + str(self.get_agentType_count(agentType))
        return name

    def generate_module_name_byUnique(self, agent_name):
        name = agent_name
        agent_copy_count = self.get_agent_name_count(agent_name)  # number of agents with same name
        if agent_copy_count > 1:
            name += "(" + str(self.get_agent_name_count(agent_name)) + ")"
        return name

    def add_agent(self, name=" ", agentType=AgentMET4FOF, log_mode=True, buffer_size=1000, ip_addr=None, loop_wait=None,
                  **kwargs):
        try:
            if ip_addr is None:
                ip_addr = 'localhost'

            if name == " ":
                new_name = self.generate_module_name_byType(agentType)
            else:
                new_name = self.generate_module_name_byUnique(name)

            # actual instantiation of agent, depending on backend
            if self.backend == "osbrain":
                new_agent = self._add_osbrain_agent(name=new_name, agentType=agentType, log_mode=log_mode,
                                                    buffer_size=buffer_size, ip_addr=ip_addr, loop_wait=loop_wait,
                                                    **kwargs)
            elif self.backend == "mesa":
                # handle osbrain and mesa here
                new_agent = self._add_mesa_agent(name=new_name, agentType=agentType, buffer_size=buffer_size,
                                                 log_mode=log_mode, **kwargs)
            return new_agent
        except Exception as e:
            self.log_info("ERROR:" + str(e))

    def _add_osbrain_agent(self, name=" ", agentType=AgentMET4FOF, log_mode=True, buffer_size=1000, ip_addr=None,
                           loop_wait=None, **kwargs):
        new_agent = run_agent(name, base=agentType, attributes=dict(log_mode=log_mode, buffer_size=buffer_size),
                              nsaddr=self.ns.addr(), addr=ip_addr)
        new_agent.init_parameters(**kwargs)
        new_agent.init_agent(buffer_size=buffer_size, log_mode=log_mode)
        new_agent.init_agent_loop(loop_wait)
        if log_mode:
            new_agent.set_logger(self._get_logger())
        return new_agent

    def _add_mesa_agent(self, name=" ", agentType=AgentMET4FOF, log_mode=True, buffer_size=1000, **kwargs):
        new_agent = agentType(name=name, backend=self.backend, mesa_model=self.mesa_model)
        new_agent.init_parameters(**kwargs)
        new_agent.init_agent(buffer_size=buffer_size, log_mode=log_mode)
        new_agent = self.mesa_model.add_agent(new_agent)
        return new_agent

    def get_agents_stylesheets(self, agent_names):
        # for customising display purposes in dashboard
        agents_stylesheets = []
        for agent in agent_names:
            try:
                stylesheet = self.get_agent(agent).get_attr("stylesheet")
                agents_stylesheets.append({"stylesheet": stylesheet})
            except Exception as e:
                self.log_info("Error:" + str(e))
        return agents_stylesheets

    def agents(self, exclude_names=["AgentController", "Logger"]):
        if self.backend == "osbrain":
            agent_names = [name for name in self.ns.agents() if name not in exclude_names]
        else:
            agent_names = self.mesa_model.agents()
        return agent_names

    def update_networkx(self):
        agent_names = self.agents()
        edges = self.get_latest_edges(agent_names)

        if len(agent_names) != self.G.number_of_nodes() or len(edges) != self.G.number_of_edges():
            agent_stylesheets = self.get_agents_stylesheets(agent_names)
            new_G = nx.DiGraph()
            new_G.add_nodes_from(list(zip(agent_names, agent_stylesheets)))
            new_G.add_edges_from(edges)
            self.G = new_G

    def get_networkx(self):
        return (self.G)

    def get_latest_edges(self, agent_names):
        edges = []
        for agent_name in agent_names:
            temp_agent = self.get_agent(agent_name)
            output_agent_channels = temp_agent.get_attr('Outputs_agent_channels')
            temp_output_agents = list(output_agent_channels.keys())
            temp_output_channels = list(output_agent_channels.values())

            for output_agent_name, output_agent_channel in zip(temp_output_agents,temp_output_channels):
                edges += [(agent_name, output_agent_name, {"channel":str(output_agent_channel)})]
        return edges

    def _get_logger(self):
        """
        Internal method to access the Logger relative to the nameserver
        """
        if self._logger is None:
            self._logger = self.ns.proxy('Logger')
        return self._logger

    def add_coalition(self, new_coalition):
        """
        Instantiates a coalition of agents.
        """
        self.coalitions.append(new_coalition)
        return new_coalition

    def add_coalition_agent(self, name, agents=[]):
        """
        Add agents into the coalition
        """
        # update coalition
        for coalition_i, coalition in enumerate(self.coalitions):
            if coalition.name == name:
                for agent in agents:
                    self.coalitions[coalition_i].add_agent(agent)

    def remove_coalition_agent(self, coalition_name, agent_name=""):
        """
        Remove agent from coalition
        """
        # update coalition
        for coalition_i, coalition in enumerate(self.coalitions):
            if coalition.name == coalition_name:
                self.coalitions[coalition_i].remove_agent(agent_name)

    def get_coalition(self, name):
        """
        Gets the coalition based on provided name
        """
        for coalition_i, coalition in enumerate(self.coalitions):
            if coalition.name == name:
                return coalition
        return -1


class MesaModel(Model):
    """A MESA Model"""

    def __init__(self):
        self.schedule = BaseScheduler(self)

    def add_agent(self, agent: MesaAgent):
        self.schedule.add(agent)
        return agent

    def get_agent(self, agentName: str):
        agent = next((x for x in self.schedule.agents if x.name == agentName), None)
        return agent

    def step(self):
        '''Advance the model by one step.'''
        self.schedule.step()

    def agents(self):
        return [agent.name for agent in self.schedule.agents]

    def shutdown(self):
        """Shutdown entire MESA model with all agents and schedulers"""
        for agent in self.agents():
            agent_obj = self.get_agent(agent)
            agent_obj.shutdown()


class AgentNetwork:
    """
    Object for starting a new Agent Network or connect to an existing Agent Network specified by ip & port

    Provides function to add agents, (un)bind agents, query agent network state, set global agent states
    Interfaces with an internal _AgentController which is hidden from user

    """

    def __init__(self, ip_addr="127.0.0.1", port=3333, connect=False, log_filename="log_file.csv",
                 dashboard_modules=True, dashboard_extensions=[], dashboard_update_interval=3,
                 dashboard_max_monitors=10, dashboard_port=8050, backend="osbrain", mesa_update_interval=0.1, network_stylesheet = default_agent_network_stylesheet, **dashboard_kwargs):
        """
        Parameters
        ----------
        ip_addr: str
            Ip address of server to connect/start
        port: int
            Port of server to connect/start
        connect: bool
            False sets Agent network to connect mode and will connect to specified address
            True (Default) sets Agent network to initially try to connect and if it cant find one, it will start a new server at specified address
        log_filename: str
            Name of log file, acceptable csv format. It will be saved locally, in the same folder as the python script in which this AgentNetwork is instantiated on.
            If set to None or False, then will not save in a file. Note that the overhead of updating the log file can be huge, especially for high number of agents and large data transmission.
        dashboard_modules : list of modules , modules or bool
            Accepts list of modules which contains the AgentMET4FOF and DataStreamMET4FOF derived classes
            If set to True, will initiate the dashboard with default agents in AgentMET4FOF
        dashboard_update_interval : int
            Regular interval (seconds) to update the dashboard graphs
        dashboard_max_monitors : int
            Due to complexity in managing and instantiating dynamic figures, a maximum number of monitors is specified first and only the each Monitor Agent will occupy one of these figures.
        dashboard_port: int
            Port of the dashboard to be hosted on. By default is port 8050.
        **dashboard_kwargs
            Additional key words to be passed in initialising the dashboard
        """


        self.backend = backend
        self.ip_addr = ip_addr
        self.port = port
        self._controller = None
        self._logger = None
        self.log_filename = log_filename

        self.mesa_update_interval = mesa_update_interval
        if connect:
            self.is_parent_mesa = False
        else:
            self.is_parent_mesa = True

        if type(self.log_filename) == str and '.csv' in self.log_filename:
            self.save_logfile = True
        else:
            self.save_logfile = False

        # handle different choices of backends
        if self.backend == "osbrain":
            if connect:
                self.connect(ip_addr, port, verbose=False)
            else:
                self.connect(ip_addr, port, verbose=False)
                if self.ns == 0:
                    self.start_server_osbrain(ip_addr, port)
        elif self.backend == "mesa":
            self.start_server_mesa()
        else:
            raise NotImplementedError("Backend has not been implemented. Valid choices are 'osbrain' and 'mesa'.")

        if isinstance(dashboard_extensions, list) == False:
            dashboard_extensions = [dashboard_extensions]

        # handle instantiating the dashboard
        # if dashboard_modules is False, the dashboard will not be launched
        if dashboard_modules is not False:
            from .dashboard.Dashboard_agt_net import Dashboard_agt_net
            # Initialize common dashboard parameters for both types of dashboards
            # corresponding to different backends.
            dashboard_params = {
                "dashboard_modules": dashboard_modules,
                "dashboard_layouts": [Dashboard_agt_net] + dashboard_extensions,
                "dashboard_update_interval": dashboard_update_interval,
                "max_monitors": dashboard_max_monitors,
                "ip_addr": ip_addr,
                "port": dashboard_port,
                "agentNetwork": self,
                "network_stylesheet":network_stylesheet
            }
            dashboard_params.update(dashboard_kwargs)

            # Initialize dashboard process/thread.
            if self.backend == "osbrain":
                from .dashboard.Dashboard import AgentDashboardThread

                self.dashboard_proc = AgentDashboardThread(**dashboard_params)
            elif self.backend == "mesa":
                from .dashboard.Dashboard import AgentDashboardThread

                self.dashboard_proc = AgentDashboardThread(**dashboard_params)
            self.dashboard_proc.start()
        else:
            self.dashboard_proc = None

    def connect(self, ip_addr="127.0.0.1", port=3333, verbose=True):
        """
        Only for osbrain backend. Connects to an existing AgentNetwork.

        Parameters
        ----------
        ip_addr: str
            IP Address of server to connect to

        port: int
            Port of server to connect to
        """
        try:
            self.ns = NSProxy(nsaddr=ip_addr + ':' + str(port))
        except:
            if verbose:
                print("Unable to connect to existing NameServer...")
            self.ns = 0

    def start_server_osbrain(self, ip_addr: str = "127.0.0.1", port: int = 3333):
        """Starts a new AgentNetwork for osBrain and initializes :attr:`_controller`

        Parameters
        ----------
        ip_addr: str
            IP Address of server to start

        port: int
            Port of server to start
        """

        print("Starting NameServer...")
        self.ns = run_nameserver(addr=ip_addr + ':' + str(port))
        if len(self.ns.agents()) != 0:
            self.ns.shutdown()
            self.ns = run_nameserver(addr=ip_addr + ':' + str(port))
        self._controller = run_agent(
            "AgentController",
            base=_AgentController,
            attributes=dict(log_mode=True),
            nsaddr=self.ns.addr(),
            addr=ip_addr,
        )
        self._logger = run_agent("Logger", base=_Logger, nsaddr=self.ns.addr())
        self._controller.init_parameters(ns=self.ns, backend=self.backend)
        self._logger.init_parameters(
            log_filename=self.log_filename, save_logfile=self.save_logfile
        )

    def start_server_mesa(self):
        """Starts a new AgentNetwork for Mesa and initializes :attr:`_controller`

        Handles the initialisation for :attr:`backend` ``== "mesa"``. Involves
        spawning two nested objects :attr:`mesa_model` and :attr:`_controller` and
        calls :meth:`start_mesa_timer`.
        """
        self.mesa_model = MesaModel()
        self._controller = _AgentController(name="AgentController", backend=self.backend)
        self._controller.init_parameters(backend=self.backend, mesa_model=self.mesa_model)
        self.start_mesa_timer(self.mesa_update_interval)

    def _set_mode(self, state):
        """
        Internal method to set mode of Agent Controller
        Parameters
        ----------
        state: str
            State of AgentController to set.
        """

        self._get_controller().set_attr(current_state=state)

    def _get_mode(self):
        """
        Returns
        -------
        state: str
            State of Agent Network
        """

        return self._get_controller().get_attr('current_state')

    def get_mode(self):
        """
        Returns
        -------
        state: str
            State of Agent Network
        """

        return self._get_controller().get_attr('current_state')

    def set_running_state(self, filter_agent=None):
        """
        Blanket operation on all agents to set their `current_state` attribute to "Running"

        Users will need to define their own flow of handling each type of `self.current_state` in the `agent_loop`

        Parameters
        ----------
        filter_agent : str
            (Optional) Filter name of agents to set the states

        """

        self.set_agents_state(filter_agent=filter_agent, state="Running")

    def update_networkx(self):
        self._get_controller().update_networkx()

    def get_networkx(self):
        return self._get_controller().get_attr('G')

    def get_nodes_edges(self):
        G = self.get_networkx()
        return G.nodes, G.edges(data=True)

    def get_nodes(self):
        G = self.get_networkx()
        return G.nodes

    def get_edges(self):
        G = self.get_networkx()
        return G.edges

    def set_stop_state(self, filter_agent=None):
        """
        Blanket operation on all agents to set their `current_state` attribute to "Stop"

        Users will need to define their own flow of handling each type of `self.current_state` in the `agent_loop`

        Parameters
        ----------
        filter_agent : str
            (Optional) Filter name of agents to set the states

        """

        self.set_agents_state(filter_agent=filter_agent, state="Stop")

    def set_agents_state(self, filter_agent=None, state="Idle"):
        """
        Blanket operation on all agents to set their `current_state` attribute to given state

        Can be used to define different states of operation such as "Running", "Idle, "Stop", etc..
        Users will need to define their own flow of handling each type of `self.current_state` in the `agent_loop`

        Parameters
        ----------
        filter_agent : str
            (Optional) Filter name of agents to set the states

        state : str
            State of agents to set

        """

        self._set_mode(state)
        for agent_name in self.agents():
            if (filter_agent is not None and filter_agent in agent_name) or (filter_agent is None):
                agent = self.get_agent(agent_name)
                try:
                    agent.set_attr(current_state=state)
                except Exception as e:
                    print(e)

        print("SET STATE:  ", state)
        return 0

    def reset_agents(self):
        for agent_name in self.agents():
            agent = self.get_agent(agent_name)
            agent.reset()
            agent.set_attr(current_state="Reset")
        self._set_mode("Reset")
        return 0

    def remove_agent(self, agent):
        if type(agent) == str:
            agent_proxy = self.get_agent(agent)
        else:
            agent_proxy = agent

        for input_agent in agent_proxy.get_attr("Inputs"):
            self.get_agent(input_agent).unbind_output(agent_proxy)
        for output_agent in agent_proxy.get_attr("Outputs"):
            agent_proxy.unbind_output(self.get_agent(output_agent))

        agent_proxy.shutdown()

    def bind_agents(self, source, target, channel="default"):
        """
        Binds two agents communication channel in a unidirectional manner from `source` Agent to `target` Agent

        Any subsequent calls of `source.send_output()` will reach `target` Agent's message queue.

        Parameters
        ----------
        source : AgentMET4FOF
            Source agent whose Output channel will be binded to `target`

        target : AgentMET4FOF
            Target agent whose Input channel will be binded to `source`
        """

        source.bind_output(target, channel=channel)

        return 0

    def unbind_agents(self, source, target):
        """
        Unbinds two agents communication channel in a unidirectional manner from `source` Agent to `target` Agent

        This is the reverse of `bind_agents()`

        Parameters
        ----------
        source : AgentMET4FOF
            Source agent whose Output channel will be unbinded from `target`

        target : AgentMET4FOF
            Target agent whose Input channel will be unbinded from `source`
        """

        source.unbind_output(target)
        return 0

    def _get_controller(self):
        """Internal method to access the AgentController relative to the nameserver"""
        return self._controller

    def _get_logger(self):
        """Internal method to access the Logger relative to the nameserver"""
        return self._logger

    def get_agent(self, agent_name):
        """
        Returns a particular agent connected to Agent Network.

        Parameters
        ----------
        agent_name : str
            Name of agent to search for in the network

        """

        return self._get_controller().get_agent(agent_name)

    def agents(self, filter_agent=None):
        """
        Returns all agent names connected to Agent Network.

        Returns
        -------
        list : names of all agents

        """
        agent_names = self._get_controller().agents()
        if filter_agent is not None:
            agent_names = [agent_name for agent_name in agent_names if filter_agent in agent_name]
        return agent_names

    def generate_module_name_byType(self,agentType):
        return (self._get_controller().generate_module_name_byType(agentType))

    def add_agent(self, name=" ", agentType=AgentMET4FOF, log_mode=True, buffer_size=1000, ip_addr=None, loop_wait=None,
                  **kwargs):
        """
        Instantiates a new agent in the network.

        Parameters
        ----------
        name str : (Optional) Unique name of agent. here cannot be more than one agent
            with the same name. Defaults to the agent's class name.
        agentType AgentMET4FOF : (Optional) Agent class to be instantiated in the
            network. Defaults to :py:class:`AgentMET4FOF`
        log_mode bool : (Optional) Determines if messages will be logged to background
            Logger Agent. Defaults to `True`.

        Returns
        -------
        AgentMET4FOF : Newly instantiated agent

        """

        if ip_addr is None:
            ip_addr = self.ip_addr

        agent = self._get_controller().add_agent(name=name, agentType=agentType, log_mode=log_mode,
                                                 buffer_size=buffer_size, ip_addr=ip_addr, loop_wait=loop_wait,
                                                 **kwargs)

        return agent

    def add_coalition(self, name="Coalition_1", agents=[]):
        """
        Instantiates a coalition of agents.
        """
        new_coalition = Coalition(name, agents)
        self._get_controller().add_coalition(new_coalition)
        return new_coalition

    def add_coalition_agent(self, name="Coalition_1", agents=[]):
        """
        Add agents into the coalition
        """
        self._get_controller().add_coalition_agent(name, agents)

    def remove_coalition_agent(self, coalition_name, agent_name=""):
        """
        Remove agent from coalition
        """
        self._get_controller().remove_coalition_agent(coalition_name, agent_name)

    def get_coalition(self, name):
        """
        Returns the coalition with the provided name
        """
        return self._get_controller().get_coalition(name)

    @property
    def coalitions(self):
        return self._get_controller().get_attr("coalitions")

    def get_mesa_model(self):
        return self.mesa_model

    def shutdown(self):
        """Shuts down the entire agent network and all agents"""

        # Shutdown the nameserver.
        # This leaves some process clutter in the process list, but the actual
        # processes are ended.
        if self.backend == "osbrain":
            self._get_controller().get_attr('ns').shutdown()
        elif self.backend == "mesa":
            self._get_controller().stop_mesa_timer()
            self.mesa_model.shutdown()

        # Shutdown the dashboard if present.
        if self.dashboard_proc is not None:
            # This calls either the provided method Process.terminate() which
            # abruptly stops the running multiprocess.Process in case of the osBrain
            # backend or the self-written method in the class AgentDashboardThread
            # ensuring the proper termination of the dash.Dash app.
            self.dashboard_proc.terminate()
            # Then wait for the termination of the actual thread or at least finish the
            # execution of the join method in case of the "Mesa" backend. See #163
            # for the search for a proper solution to this issue.
            self.dashboard_proc.join(timeout=10)
        return 0

    def start_mesa_timer(self, update_interval):
        self._get_controller().start_mesa_timer(update_interval)

    def stop_mesa_timer(self):
        self._get_controller().stop_mesa_timer()

    def step_mesa_model(self):
        self._get_controller().step_mesa_model()


class Coalition():
    """
    A special class for grouping agents.

    It is rendered as a parent group on the dashboard, along with its member agents.

    """
    def __init__(self, name="Coalition", agents=[]):
        self.agents = agents
        self.name = name

    def agent_names(self):
        return [agent.get_attr("name") for agent in self.agents]

    def add_agent(self, agent):
        self.agents.append(agent)

    def remove_agent(self, agent):
        if isinstance(agent, str):
            self.agents = [agent_i for agent_i in self.agents if agent_i.name != agent]
        elif isinstance(agent, AgentMET4FOF):
            self.agents = [agent_i for agent_i in self.agents if agent_i.name != agent.name]

class DataStreamAgent(AgentMET4FOF):
    """
    Able to simulate generation of datastream by loading a given DataStreamMET4FOF object.

    Can be used in incremental training or batch training mode.
    To simulate batch training mode, set `pretrain_size=-1` , otherwise, set pretrain_size and batch_size for the respective
    See `DataStreamMET4FOF` on loading your own data set as a data stream.
    """

    def init_parameters(self, stream=DataStreamMET4FOF(), pretrain_size=None, batch_size=1, loop_wait=1,
                        randomize=False):
        """
        Parameters
        ----------

        stream : DataStreamMET4FOF
            A DataStreamMET4FOF object which provides the sample data

        pretrain_size : int
            The number of sample data to send through in the first loop cycle, and subsequently, the batch_size will be used

        batch_size : int
            The number of sample data to send in every loop cycle

        loop_wait : int
            The duration to wait (seconds) at the end of each loop cycle before going into the next cycle

        randomize : bool
            Determines if the dataset should be shuffled before streaming
        """

        self.stream = stream
        self.stream.prepare_for_use()

        if randomize:
            self.stream.randomize_data()
        self.batch_size = batch_size
        if pretrain_size is None:
            self.pretrain_size = batch_size
        else:
            self.pretrain_size = pretrain_size
        self.pretrain_done = False
        self.loop_wait = loop_wait

    def agent_loop(self):
        if self.current_state == "Running":
            if self.pretrain_size is None:
                self.send_next_sample(self.batch_size)
            elif self.pretrain_size == -1 or self.batch_size == -1:
                self.send_all_sample()
                self.pretrain_done = True
            else:
                # handle pre-training mode
                if self.pretrain_done:
                    self.send_next_sample(self.batch_size)
                else:
                    self.send_next_sample(self.pretrain_size)
                    self.pretrain_done = True

    def send_next_sample(self, num_samples=1):
        if self.stream.has_more_samples():
            data = self.stream.next_sample(num_samples)
            self.log_info("DATA SAMPLE ID: " + str(self.stream.sample_idx))
            self.send_output(data)

    def reset(self):
        super(DataStreamAgent, self).reset()
        self.stream.reset()

    def send_all_sample(self):
        self.send_next_sample(-1)


class MonitorAgent(AgentMET4FOF):
    """
    Unique Agent for storing plots and data from messages received from input agents.

    The dashboard searches for Monitor Agents' `buffer` and `plots` to draw the graphs
    "plot" channel is used to receive base64 images from agents to plot on dashboard

    Attributes
    ----------
    plots : dict
        Dictionary of format `{agent1_name : agent1_plot, agent2_name : agent2_plot}`
    plot_filter : list of str
        List of keys to filter the 'data' upon receiving message to be saved into memory
        Used to specifically select only a few keys to be plotted
    custom_plot_function : callable
        a custom plot function that can be provided to handle the data in the
        monitor agents buffer (see :class:`AgentMET4FOF` for details). The function
        gets provided with the content (value) of the buffer and with the string of the
        sender agent's name as stored in the buffer's keys. Additionally any other
        parameters can be provided as a dict in custom_plot_parameters.
    custom_plot_parameters : dict
        a custom dictionary of parameters that shall be provided to each call of the
        custom_plot_function
    """

    def init_parameters(
        self,
        plot_filter: Optional[List[str]] = None,
        custom_plot_function: Optional[Callable[..., Scatter]] = None,
        **kwargs
    ):
        """Initialize the monitor agent's parameters

        Parameters
        ----------
        plot_filter : list of str, optional
            List of keys to filter the 'data' upon receiving message to be saved into
            memory. Used to specifically select only a few keys to be plotted
        custom_plot_function : callable, optional
            a custom plot function that can be provided to handle the data in the
            monitor agents buffer (see :class:`AgentMET4FOF` for details). The function
            gets provided with the content (value) of the buffer and with the string of
            the sender agent's name as stored in the buffer's keys. Additionally any
            other parameters can be provided as a dict in custom_plot_parameters. By
            default the data gets plotted as shown in the various tutorials.
        kwargs : Any
            custom key word parameters that shall be provided to each call of
            the :attr:`custom_plot_function`
        """
        self.plots = {}
        self.plot_filter = plot_filter
        self.custom_plot_function = custom_plot_function
        self.custom_plot_parameters = kwargs

    def on_received_message(self, message):
        """
        Handles incoming data from 'default' and 'plot' channels.

        Stores 'default' data into :attr:`buffer` and 'plot' data into
        :attr:`plots`

        Parameters
        ----------
        message : dict
            Acceptable channel values are 'default' or 'plot'
        """
        if message['channel'] == 'default':
            if self.plot_filter:
                message['data'] = {key: message['data'][key] for key in self.plot_filter}
            self.buffer_store(agent_from=message["from"], data=message["data"])
        elif message['channel'] == 'plot':
            self.update_plot_memory(message)
        return 0

    def update_plot_memory(self, message: Dict[str, Any]):
        """
        Updates plot figures stored in `self.plots` with the received message

        Parameters
        ----------
        message : dict
            Standard message format specified by AgentMET4FOF class
            Message['data'] needs to be base64 image string and can be nested in dictionary for multiple plots
            Only the latest plot will be shown kept and does not keep a history of the plots.
        """

        if type(message['data']) != dict or message['from'] not in self.plots.keys():
            self.plots[message['from']] = message['data']
        elif type(message['data']) == dict:
            for key in message['data'].keys():
                self.plots[message['from']].update({key: message['data'][key]})
        self.log_info("PLOTS: " + str(self.plots))

    def reset(self):
        super(MonitorAgent, self).reset()
        del self.plots
        self.plots = {}


class _Logger(AgentMET4FOF):
    """
    An internal logger agent which are instantiated immediately with each AgentNetwork.
    It collects all the logs which are sent to it, and print them and optionally save them into a csv log file.
    Since the user is not expected to directly access the logger agent, its initialisation option and interface are provided via the AgentNetwork object.

    When log_info of any agent is called, the agent will send the data to the logger agent.
    """

    def init_parameters(self, log_filename="log_file.csv", save_logfile=True):
        self.current_log_handlers = {"INFO": self.log_handler}
        self.bind('SUB', 'sub', {"INFO": self.log_handler})
        self.log_filename = log_filename
        self.save_logfile = save_logfile
        if self.save_logfile:
            try:
                # writes a new file
                self.writeFile = open(self.log_filename, 'w', newline='')
                writer = csv.writer(self.writeFile)
                writer.writerow(['Time', 'Name', 'Topic', 'Data'])
                # set to append mode
                self.writeFile = open(self.log_filename, 'a', newline='')
            except:
                raise Exception
        self.save_cycles = 0

    @property
    def subscribed_topics(self):
        return list(self.current_log_handlers.keys())

    def bind_log_handler(self, log_handler_functions):
        for topic in self.subscribed_topics:
            self.unsubscribe('sub', topic)
        self.current_log_handlers.update(log_handler_functions)
        self.subscribe('sub', self.current_log_handlers)

    def log_handler(self, message, topic):
        sys.stdout.write(message + '\n')
        sys.stdout.flush()
        self.save_log_info(str(message))

    def save_log_info(self, log_msg):
        re_sq = r'\[(.*?)\]'
        re_rd = r'\((.*?)\)'

        date = re.findall(re_sq, log_msg)[0]
        date = "[" + date + "]"

        agent_name = re.findall(re_rd, log_msg)[0]

        contents = log_msg.split(':')
        if len(contents) > 4:
            topic = contents[3]
            data = str(contents[4:])
        else:
            topic = contents[3]
            data = " "

        if self.save_logfile:
            try:
                # append new row
                writer = csv.writer(self.writeFile)
                writer.writerow([str(date), agent_name, topic, data])

                if self.save_cycles % 15 == 0:
                    self.writeFile.close()
                    self.writeFile = open(self.log_filename, 'a', newline='')
                self.save_cycles += 1
            except:
                raise Exception


class SineGeneratorAgent(AgentMET4FOF):
    """An agent streaming a sine signal

    Takes samples from the :py:mod:`SineGenerator` and pushes them sample by sample
    to connected agents via its output channel.
    """

    def init_parameters(self, sfreq=500, sine_freq=5):
        """Initialize the input data

        Initialize the input data stream as an instance of the :class:`SineGenerator`
        class.

        Parameters
        ----------
        sfreq : int
            sampling frequency for the underlying signal
        sine_freq : float
            frequency of the generated sine wave
        """
        self._sine_stream = SineGenerator(sfreq=sfreq, sine_freq=sine_freq)

    def agent_loop(self):
        """Model the agent's behaviour

        On state *Running* the agent will extract sample by sample the input data
        streams content and push it via invoking :meth:`AgentMET4FOF.send_output`.
        """
        if self.current_state == "Running":
            sine_data = self._sine_stream.next_sample()  # dictionary
            self.send_output(sine_data["quantities"])<|MERGE_RESOLUTION|>--- conflicted
+++ resolved
@@ -22,12 +22,9 @@
 from osbrain import Agent as osBrainAgent, NSProxy, run_agent, run_nameserver
 from pandas import DataFrame
 from plotly import tools as tls
-<<<<<<< HEAD
 from .dashboard.default_network_stylesheet import default_agent_network_stylesheet
-=======
 from plotly.graph_objs import Scatter
 
->>>>>>> bbc1ae92
 from .dashboard.Dashboard_agt_net import Dashboard_agt_net
 from .streams import DataStreamMET4FOF, SineGenerator
 
