#Agent dependencies
import base64
import csv
import re
import sys
from io import BytesIO
import time
from typing import Union, Dict, Optional
import matplotlib.figure
import matplotlib.pyplot as plt
import networkx as nx
import numpy as np
from multiprocessing.context import Process
from osbrain import Agent
from osbrain import NSProxy
from osbrain import run_agent
from osbrain import run_nameserver
from plotly import tools as tls
import copy

<<<<<<< HEAD
from .dashboard.Dashboard_agt_net import Dashboard_agt_net
from .dashboard.Dashboard import AgentDashboard as AgentDashboard
=======

>>>>>>> 92e677ad
from .streams import DataStreamMET4FOF

class AgentMET4FOF(Agent):
    """
    Base class for all agents with specific functions to be overridden/supplied by user.

    Behavioral functions for users to provide are init_parameters, agent_loop and on_received_message.
    Communicative functions are bind_output, unbind_output and send_output.

    """
    def on_init(self):
        """
        Internal initialization to setup the agent: mainly on setting the dictionary of Inputs, Outputs, PubAddr.

        Calls user-defined `init_parameters()` upon finishing.

        Attributes
        ----------

        Inputs : dict
            Dictionary of Agents connected to its input channels. Messages will arrive from agents in this dictionary.
            Automatically updated when `bind_output()` function is called

        Outputs : dict
            Dictionary of Agents connected to its output channels. Messages will be sent to agents in this dictionary.
            Automatically updated when `bind_output()` function is called

        PubAddr_alias : str
            Name of Publish address socket

        PubAddr : str
            Publish address socket handle

        AgentType : str
            Name of class

        current_state : str
            Current state of agent. Can be used to define different states of operation such as "Running", "Idle, "Stop", etc..
            Users will need to define their own flow of handling each type of `self.current_state` in the `agent_loop`

        loop_wait : int
            The interval to wait between loop.
            Call `init_agent_loop` to restart the timer or set the value of loop_wait in `init_parameters` when necessary.

        memory_buffer_size : int
            The total number of elements to be stored in the agent `memory`
            When total elements exceeds this number, the latest elements will be replaced with the incoming data elements
        """
        self.Inputs = {}
        self.Outputs = {}
        self.PubAddr_alias = self.name + "_PUB"
        self.PubAddr = self.bind('PUB', alias=self.PubAddr_alias,transport='tcp')
        self.AgentType = type(self).__name__
        self.log_info("INITIALIZED")
        # These are the available states to change the agents' behavior in
        # agent_loop.
        self.states = {0: "Idle", 1: "Running", 2: "Pause", 3: "Stop", 4: "Reset"}
        self.current_state = self.states[0]
        self.loop_wait = None
        self.memory = {}
        self.log_mode = True

        self.output_channels_info = {}

        try:
            self.init_parameters()
        except Exception:
            return 0

    def reset(self):
        """
        This method will be called on all agents when the global `reset_agents` is called by the AgentNetwork and when the
        Reset button is clicked on the dashboard.

        Method to reset the agent's states and parameters. User can override this method to reset the specific parameters.
        """
        self.log_info("RESET AGENT STATE")
        self.memory = {}

    def init_parameters(self):
        """
        User provided function to initialize parameters of choice.
        """
        return 0

    def before_loop(self):
        """
        This action is executed before initiating the loop
        """
        if self.loop_wait is None:
            self.init_agent_loop()
        else:
            self.init_agent_loop(self.loop_wait)

    def log_ML(self, message):
        self.send("_logger", message, topic="ML_EXP")

    def log_info(self, message):
        """
        Prints logs to be saved into logfile with Logger Agent

        Parameters
        ----------
        message : str
            Message to be logged to the internal Logger Agent

        """
        try:
            if self.log_mode:
                super().log_info(message)

        except Exception:
                return -1

    def init_agent_loop(self, loop_wait: Optional[int] = 1.0):
        """
        Initiates the agent loop, which iterates every `loop_wait` seconds

        Stops every timers and initiate a new loop.

        Parameters
        ----------
        loop_wait : int, optional
            The wait between each iteration of the loop
        """
        self.loop_wait = loop_wait
        self.stop_all_timers()
        # check if agent_loop is overridden by user
        if self.__class__.agent_loop == AgentMET4FOF.agent_loop:
            return 0
        else:
            self.each(self.loop_wait, self.__class__.agent_loop)
        return 0

    def stop_agent_loop(self):
        """
        Stops agent_loop from running. Note that the agent will still be responding to messages

        """
        self.stop_all_timers()

    def agent_loop(self):
        """
        User defined method for the agent to execute for `loop_wait` seconds specified either in `self.loop_wait` or explicitly via`init_agent_loop(loop_wait)`

        To start a new loop, call `init_agent_loop(loop_wait)` on the agent
        Example of usage is to check the `current_state` of the agent and send data periodically
        """
        return 0

    def on_received_message(self, message):
        """
        User-defined method and is triggered to handle the message passed by Input.

        Parameters
        ----------
        message : Dictionary
            The message received is in form {'from':agent_name, 'data': data, 'senderType': agent_class, 'channel':channel_name}
            agent_name is the name of the Input agent which sent the message
            data is the actual content of the message
        """
        return message

    @property
    def buffer_filled(self):
        return len(self.memory[self.name][next(iter(self.memory[self.name]))]) >= self.buffer_size

    def pack_data(self,data, channel='default'):
        """
        Internal method to pack the data content into a dictionary before sending out.

        Special case : if the `data` is already a `message`, then the `from` and `senderType` will be altered to this agent,
        without altering the `data` and `channel` within the message this is used for more succinct data processing and passing.

        Parameters
        ----------
        data : argument
            Data content to be packed before sending out to agents.

        channel : str
            Key of dictionary which stores data

        Returns
        -------
        Packed message data : dict of the form {'from':agent_name, 'data': data, 'senderType': agent_class, 'channel':channel_name}.
        """

        #if is a message type, override the `from` and `senderType` fields only
        if self._is_type_message(data):
                new_data = data
                new_data['from'] = self.name
                new_data['senderType'] = type(self).__name__
                return new_data

        return {'from': self.name, 'data': data, 'senderType': type(self).__name__, 'channel': channel}

    def _is_type_message(self, data):
        """
        Internal method to check if the data carries signature of an agent message type

        Parameters
        ----------
        data
            Data to be checked for type

        Returns
        -------
        result : boolean
        """
        if type(data) == dict:
            dict_keys = data.keys()
            if 'from' in dict_keys and 'data' in dict_keys and 'senderType' in dict_keys:
                return True
        return False

    def send_output(self, data, channel='default'):
        """
        Sends message data to all connected agents in self.Outputs.

        Output connection can first be formed by calling bind_output.
        By default calls pack_data(data) before sending out.
        Can specify specific channel as opposed to 'default' channel.

        Parameters
        ----------
        data : argument
            Data content to be sent out

        channel : str
            Key of `message` dictionary which stores data

        Returns
        -------
        message : dict of the form {'from':agent_name, 'data': data, 'senderType': agent_class, 'channel':channel_name}.

        """
        start_time_pack = time.time()
        packed_data = self.pack_data(data, channel=channel)
        self.send(self.PubAddr, packed_data, topic='data')
        duration_time_pack = round(time.time() - start_time_pack, 6)

        # LOGGING
        try:
            self.log_info("Pack time: " + str(duration_time_pack))
            self.log_info("Sending: "+str(data))
        except Exception as e:
            print(e)

        # Add info of channel
        self._update_output_channels_info(packed_data['data'],packed_data['channel'])

        return packed_data

    def _update_output_channels_info(self, data,channel):
        """
        Internal method to update the dict of output_channels_info. This is used in conjunction with send_output().

        Checks and records data type & dimension and channel name
        If the data is nested within dict, then it will search deeper and subsequently record the info of each
        inner hierarchy


        Parameters
        ----------
        data
            data to be checked for type & dimension

        channel : str
            name of channel to be recorded
        """
        if channel not in self.output_channels_info.keys():
            if type(data) == dict:
                nested_metadata = {key: self._get_metadata(data[key]) for key in data.keys()}
                self.output_channels_info.update({channel:nested_metadata})
            else:
                self.output_channels_info.update({channel:self._get_metadata(data)})

    def _get_metadata(self, data):
        """
        Internal helper function for getting the data type & dimensions of data.
        This is for update_output_channels_info()
        """
        data_info = {}
        if type(data) == np.ndarray or type(data).__name__ == "DataFrame":
            data_info.update({'type':type(data).__name__,'shape':data.shape})
        elif type(data) == list:
            data_info.update({'type':type(data).__name__,'len':len(data)})
        else:
            data_info.update({'type':type(data).__name__})
        return data_info

    def handle_process_data(self, message):
        """
        Internal method to handle incoming message before calling user-defined on_received_message method.

        If current_state is either Stop or Reset, it will terminate early before entering on_received_message
        """

        if self.current_state == "Stop" or self.current_state == "Reset":
            return 0

        #LOGGING
        try:
            self.log_info("Received: "+str(message))
        except Exception as e:
            print(e)

        # process the received data here
        start_time_pack = time.time()
        self.on_received_message(message)
        end_time_pack = time.time()
        self.log_info("Tproc: "+str(round(end_time_pack-start_time_pack,6)))

    def bind_output(self, output_agent):
        """
        Forms Output connection with another agent. Any call on send_output will reach this newly binded agent

        Adds the agent to its list of Outputs.

        Parameters
        ----------
        output_agent : AgentMET4FOF or list
            Agent(s) to be binded to this agent's output channel

        """
        if isinstance(output_agent, list):
            for agent in output_agent:
                self._bind_output(agent)
        else:
            self._bind_output(output_agent)

    def _bind_output(self, output_agent):
        """
        Internal method which implements the logic for connecting this agent, to the `output_agent`.
        """
        if type(output_agent) == str:
            output_module_id = output_agent
        else:
            output_module_id = output_agent.get_attr('name')

        if output_module_id not in self.Outputs and output_module_id != self.name:
            # update self.Outputs list and Inputs list of output_module
            self.Outputs.update({output_agent.get_attr('name'): output_agent})
            temp_updated_inputs = output_agent.get_attr('Inputs')
            temp_updated_inputs.update({self.name: self})
            output_agent.set_attr(Inputs=temp_updated_inputs)
            # bind to the address
            if output_agent.has_socket(self.PubAddr_alias):
                output_agent.subscribe(self.PubAddr_alias, handler={'data': AgentMET4FOF.handle_process_data})
            else:
                output_agent.connect(self.PubAddr, alias=self.PubAddr_alias, handler={'data':AgentMET4FOF.handle_process_data})

            # LOGGING
            if self.log_mode:
                self.log_info("Connected output module: "+ output_module_id)

    def unbind_output(self, output_agent):
        """
        Remove existing output connection with another agent. This reverses the bind_output method

        Parameters
        ----------
        output_agent : AgentMET4FOF
            Agent binded to this agent's output channel

        """
        if type(output_agent) == str:
            module_id = output_agent
        else:
            module_id = output_agent.get_attr('name')

        if module_id in self.Outputs and module_id != self.name:
            self.Outputs.pop(module_id, None)
            new_inputs = output_agent.get_attr('Inputs')
            new_inputs.pop(self.name, None)
            output_agent.set_attr(Inputs = new_inputs)

            output_agent.unsubscribe(self.PubAddr_alias, 'data')

            # LOGGING
            if self.log_mode:
                self.log_info("Disconnected output module: "+ module_id)

    def _convert_to_plotly(self, matplotlib_fig: matplotlib.figure.Figure):
        """
        Internal method to convert matplotlib figure to plotly figure

        Parameters
        ----------
        matplotlib_fig: plt.Figure
            Matplotlib figure to be converted

        """
        # convert to plotly format
        matplotlib_fig.tight_layout()
        plotly_fig = tls.mpl_to_plotly(matplotlib_fig)
        plotly_fig['layout']['showlegend'] = True
        return plotly_fig


    def _fig_to_uri(self, matplotlib_fig : matplotlib.figure.Figure):
        """
        Internal method to convert matplotlib figure to base64 uri image for display

        Parameters
        ----------
        matplotlib_fig : plt.Figure
            Matplotlib figure to be converted

        """
        out_img = BytesIO()
        matplotlib_fig.savefig(out_img, format='png')
        matplotlib_fig.clf()
        plt.close(matplotlib_fig)
        out_img.seek(0)  # rewind file
        encoded = base64.b64encode(out_img.read()).decode("ascii").replace("\n", "")
        return "data:image/png;base64,{}".format(encoded)

    def send_plot(self, fig: Union[matplotlib.figure.Figure, Dict[str,matplotlib.figure.Figure]], mode:str ="image"):
        """
        Sends plot to agents connected to this agent's Output channel.

        This method is different from send_output which will be sent to through the
        'plot' channel to be handled.

        Tradeoffs between "image" and "plotly" modes are that "image" are more stable and "plotly" are interactive.
        Note not all (complicated) matplotlib figures can be converted into a plotly figure.

        Parameters
        ----------

        fig : matplotlib.figure.Figure or dict of matplotlib.figure.Figure
            Alternatively, multiple figures can be nested in a dict (with any preferred keys) e.g {"Temperature":matplotlib.Figure, "Acceleration":matplotlib.Figure}

        mode : str
            "image" - converts into image via encoding at base64 string.
            "plotly" - converts into plotly figure using `mpl_to_plotly`
            Default: "image"

        Returns
        -------

        graph : str or plotly figure or dict of one of those converted figure(s)

        """

        error_msg = "Conversion mode "+mode+" is not implemented."

        if isinstance(fig, matplotlib.figure.Figure):
            if mode == "plotly":
                graph = self._convert_to_plotly(fig)
            elif mode == "image":
                graph = self._fig_to_uri(fig)
            else:
                raise NotImplementedError(error_msg)
        elif isinstance(fig, dict): #nested
            if mode == "plotly":
                for key in fig.keys():
                    fig[key] = self._convert_to_plotly(fig[key])
            elif mode == "image":
                for key in fig.keys():
                    fig[key] = self._fig_to_uri(fig[key])
            else:
                raise NotImplementedError(error_msg)
            graph = fig
        else: #a plotly figure
            graph = fig
        self.send_output(graph, channel="plot")
        return graph

    def update_data_memory(self,agent_from,data=None):
        """
        Updates data stored in `self.memory` with the received message

        Checks if sender agent has sent any message before
        If it did,then append, otherwise create new entry for it

        Parameters
        ----------
        agent_from : dict | str
            if type is dict, we expect it to be the agentMET4FOF dict message to be compliant with older code
            otherwise, we expect it to be name of agent sender and `data` will need to be passed as parameter
        data
            optional if agent_from is a dict. Otherwise this parameter is compulsory. Any supported data which can be stored in dict as buffer.

        """
        # if first argument is the agentMET4FOF dict message
        if isinstance(agent_from, dict):
            message = agent_from
        # otherwise, we expect the name of agent_sender and the data to be passed
        else:
            message = {"from":agent_from, "data":data}

        # check if sender agent has sent any message before:
        # if it did,then append, otherwise create new entry for it
        if message['from'] not in self.memory:
            # handle if data type is list
            if type(message['data']).__name__ == "list":
                self.memory.update({message['from']:message['data']})

            # handle if data type is np.ndarray
            elif type(message['data']).__name__ == "ndarray":
                self.memory.update({message['from']:message['data']})

            # handle if data type is pd.DataFrame
            elif type(message['data']).__name__ == "DataFrame":
                self.memory.update({message['from']:message['data']})

            # handle if data type is dict
            elif type(message['data']).__name__ == "dict":
                # check for each value datatype
                for key in message['data'].keys():
                    # if the value is not list types, turn it into a list
                    if type(message['data'][key]).__name__ != "list" and type(message['data'][key]).__name__ != "ndarray" and type(message['data'][key]).__name__ != "DataFrame":
                        message['data'][key] = [message['data'][key]]
                    self.memory.update({message['from']: message['data']})

            else:
                self.memory.update({message['from']:[message['data']]})
            # self.log_info("Memory: "+ str(self.memory))
            return 0

        # otherwise 'sender' exists in memory, handle appending
        # acceptable data types : list, dict, ndarray, dataframe, single values

        # handle list
        if type(message['data']).__name__ == "list":
            self.memory[message['from']] += message['data']
            #check if exceed memory buffer size, remove the first n elements which exceeded the size
            if len(self.memory[message['from']]) > self.memory_buffer_size:
                truncated_element_index = len(self.memory[message['from']]) -self.memory_buffer_size
                self.memory[message['from']]= self.memory[message['from']][truncated_element_index:]
        # handle if data type is np.ndarray
        elif type(message['data']).__name__ == "ndarray":
            self.memory[message['from']] = np.concatenate((self.memory[message['from']], message['data']))
            if len(self.memory[message['from']]) > self.memory_buffer_size:
                truncated_element_index = len(self.memory[message['from']]) -self.memory_buffer_size
                self.memory[message['from']]= self.memory[message['from']][truncated_element_index:]

        # handle if data type is pd.DataFrame
        elif type(message['data']).__name__ == "DataFrame":
            self.memory[message['from']] = self.memory[message['from']].append(message['data']).reset_index(drop=True)
            if len(self.memory[message['from']]) > self.memory_buffer_size:
                truncated_element_index = len(self.memory[message['from']]) -self.memory_buffer_size
                self.memory[message['from']]= self.memory[message['from']].truncate(before=truncated_element_index)

        # handle dict
        elif type(message['data']).__name__ == "dict":
            for key in message['data'].keys():
                # handle : check if key is in dictionary, otherwise add new key in dictionary
                if key not in self.memory[message['from']].keys():
                    if type(message['data'][key]).__name__ != "list" and type(message['data'][key]).__name__ != "ndarray" and type(message['data'][key]).__name__ != "DataFrame":
                        message['data'][key] = [message['data'][key]]
                    self.memory[message['from']].update(message['data'])

                # handle : dict value is list
                elif type(message['data'][key]).__name__ == "list":
                    self.memory[message['from']][key] += message['data'][key]
                    if len(self.memory[message['from']][key]) > self.memory_buffer_size:
                        truncated_element_index = len(self.memory[message['from']][key]) -self.memory_buffer_size
                        self.memory[message['from']][key]= self.memory[message['from']][key][truncated_element_index:]
                # handle : dict value is numpy array
                elif type(message['data'][key]).__name__== "ndarray":
                    self.memory[message['from']][key] = np.concatenate((self.memory[message['from']][key],message['data'][key]))
                    if len(self.memory[message['from']][key]) > self.memory_buffer_size:
                        truncated_element_index = len(self.memory[message['from']][key]) -self.memory_buffer_size
                        self.memory[message['from']][key]= self.memory[message['from']][key][truncated_element_index:]

                elif type(message['data'][key]).__name__== "DataFrame":
                    self.memory[message['from']][key] = self.memory[message['from']][key].append(message['data'][key])
                    self.memory[message['from']][key].reset_index(drop=True, inplace=True)
                    if len(self.memory[message['from']][key]) > self.memory_buffer_size:
                        truncated_element_index = len(self.memory[message['from']][key]) -self.memory_buffer_size
                        self.memory[message['from']][key]= self.memory[message['from']][key].truncate(before=truncated_element_index)

                # handle: dict value is int/float/single value to be converted into list
                else:
                    self.memory[message['from']][key] += [message['data'][key]]
                    if len(self.memory[message['from']][key]) > self.memory_buffer_size:
                        truncated_element_index = len(self.memory[message['from']][key]) -self.memory_buffer_size
                        self.memory[message['from']][key] = self.memory[message['from']][key][truncated_element_index:]
        else:
            self.memory[message['from']].append(message['data'])
            if len(self.memory[message['from']]) > self.memory_buffer_size:
                truncated_element_index = len(self.memory[message['from']]) -self.memory_buffer_size
                self.memory[message['from']] = self.memory[message['from']][truncated_element_index:]
        self.log_info("Memory: " + str(self.memory))

    def get_all_attr(self):
        _all_attr = self.__dict__
        excludes = ["Inputs", "Outputs", "memory", "PubAddr_alias","PubAddr","states","log_mode","get_all_attr","plots","name","agent_loop"]
        filtered_attr = {key: val for key, val in _all_attr.items() if key.startswith('_') is False}
        filtered_attr = {key: val for key, val in filtered_attr.items() if key not in excludes and type(val).__name__ != 'function'}
        filtered_attr = {key: val if (type(val) == float or type(val) == int or type(val) == str or key == 'output_channels_info') else str(val) for key, val in filtered_attr.items()}
        filtered_attr = {key: val for key, val in filtered_attr.items() if "object" not in str(val)}

        return filtered_attr


class _AgentController(AgentMET4FOF):
    """
    Unique internal agent to provide control to other agents. Automatically instantiated when starting server.

    Provides global control to all agents in network.
    """

    def init_parameters(self, ns=None):
        self.states = {0: "Idle", 1: "Running", 2: "Pause", 3: "Stop"}
        self.current_state = "Idle"
        self.ns = ns
        self.G = nx.DiGraph()
        self._logger = None

    def get_agentType_count(self, agentType):
        num_count = 1
        agentType_name = str(agentType.__name__)
        if len(self.ns.agents()) != 0 :
            for agentName in self.ns.agents():
                current_agent_type = self.ns.proxy(agentName).get_attr('AgentType')
                if current_agent_type == agentType_name:
                    num_count+=1
        return num_count

    def get_agent_name_count(self, new_agent_name):
        num_count = 1
        if len(self.ns.agents()) != 0 :
            for agentName in self.ns.agents():
                if new_agent_name in agentName:
                    num_count+=1
        return num_count

    def generate_module_name_byType(self, agentType):
        name = agentType.__name__
        name += "_"+str(self.get_agentType_count(agentType))
        return name

    def generate_module_name_byUnique(self, agent_name):
        name = agent_name
        name += "_"+str(self.get_agent_name_count(agent_name))
        return name

    def add_module(self, name=" ", agentType= AgentMET4FOF, log_mode=True, memory_buffer_size=1000000,ip_addr=None):
        try:
            if ip_addr is None:
                ip_addr = 'localhost'

            if name == " ":
                new_name= self.generate_module_name_byType(agentType)
            else:
                new_name= self.generate_module_name_byUnique(name)
            new_agent = run_agent(new_name, base=agentType, attributes=dict(log_mode=log_mode,memory_buffer_size=memory_buffer_size), nsaddr=self.ns.addr(), addr=ip_addr)

            if log_mode:
                new_agent.set_logger(self._get_logger())
            return new_agent
        except Exception as e:
            self.log_info("ERROR:" + str(e))


    def agents(self):
        exclude_names = ["AgentController","Logger"]
        agent_names = [name for name in self.ns.agents() if name not in exclude_names]
        return agent_names

    def update_networkx(self):
        agent_names = self.agents()
        edges = self.get_latest_edges(agent_names)

        if len(agent_names) != self.G.number_of_nodes() or len(edges) != self.G.number_of_edges():
            new_G = nx.DiGraph()
            new_G.add_nodes_from(agent_names)
            new_G.add_edges_from(edges)
            self.G = new_G

    def get_networkx(self):
        return(self.G)

    def get_latest_edges(self, agent_names):
        edges = []
        for agent_name in agent_names:
            temp_agent = self.ns.proxy(agent_name)
            temp_output_connections = list(temp_agent.get_attr('Outputs').keys())
            for output_connection in temp_output_connections:
                edges += [(agent_name, output_connection)]
        return edges

    def _get_logger(self):
        """
        Internal method to access the Logger relative to the nameserver
        """
        if self._logger is None:
            self._logger = self.ns.proxy('Logger')
        return self._logger

class AgentNetwork:
    """
    Object for starting a new Agent Network or connect to an existing Agent Network specified by ip & port

    Provides function to add agents, (un)bind agents, query agent network state, set global agent states
    Interfaces with an internal _AgentController which is hidden from user

    """
    def __init__(self, ip_addr="127.0.0.1", port=3333, connect=False, log_filename="log_file.csv", dashboard_modules=True, dashboard_extensions=[], dashboard_update_interval=3, dashboard_max_monitors=10,  dashboard_port=8050):
        """
        Parameters
        ----------
        ip_addr: str
            Ip address of server to connect/start
        port: int
            Port of server to connect/start
        connect: bool
            False sets Agent network to connect mode and will connect to specified address
            True (Default) sets Agent network to initially try to connect and if it cant find one, it will start a new server at specified address
        log_filename: str
            Name of log file, acceptable csv format. It will be saved locally, in the same folder as the python script in which this AgentNetwork is instantiated on.
            If set to None or False, then will not save in a file. Note that the overhead of updating the log file can be huge, especially for high number of agents and large data transmission.
        dashboard_modules : list of modules , modules or bool
            Accepts list of modules which contains the AgentMET4FOF and DataStreamMET4FOF derived classes
            If set to True, will initiate the dashboard with default agents in AgentMET4FOF
        dashboard_update_interval : int
            Regular interval (seconds) to update the dashboard graphs
        dashboard_max_monitors : int
            Due to complexity in managing and instantiating dynamic figures, a maximum number of monitors is specified first and only the each Monitor Agent will occupy one of these figures.
        dashboard_port: int
            Port of the dashboard to be hosted on. By default is port 8050.
        """

        self.ip_addr= ip_addr
        self.port = port
        self._controller = None
        self._logger = None
        self.log_filename= log_filename

        if type(self.log_filename) == str and '.csv' in self.log_filename:
            self.save_logfile = True
        else:
            self.save_logfile = False

        if connect:
            self.connect(ip_addr,port, verbose=False)
        else:
            self.connect(ip_addr,port, verbose=False)
            if self.ns == 0:
                self.start_server(ip_addr,port)

        if isinstance(dashboard_extensions, list) == False:
            dashboard_extensions = [dashboard_extensions]

        if dashboard_modules is not False:
<<<<<<< HEAD
            self.dashboard_proc = Process(target=AgentDashboard, args=(dashboard_modules,[Dashboard_agt_net]+dashboard_extensions,dashboard_update_interval,dashboard_max_monitors, ip_addr,dashboard_port,self))
=======
            from .dashboard.Dashboard import AgentDashboard
            self.dashboard_proc = Process(target=AgentDashboard, args=(dashboard_modules,dashboard_update_interval,dashboard_max_monitors, ip_addr,dashboard_port,self))
>>>>>>> 92e677ad
            self.dashboard_proc.start()
        else:
            self.dashboard_proc = None


    def connect(self,ip_addr="127.0.0.1", port = 3333,verbose=True):
        """
        Parameters
        ----------
        ip_addr: str
            IP Address of server to connect to

        port: int
            Port of server to connect to
        """
        try:
            self.ns = NSProxy(nsaddr=ip_addr+':' + str(port))
        except:
            if verbose:
                print("Unable to connect to existing NameServer...")
            self.ns = 0

    def start_server(self,ip_addr="127.0.0.1", port=3333):
        """
        Parameters
        ----------
        ip_addr: str
            IP Address of server to start

        port: int
            Port of server to start
        """

        print("Starting NameServer...")
        self.ns = run_nameserver(addr=ip_addr+':' + str(port))
        if len(self.ns.agents()) != 0:
            self.ns.shutdown()
            self.ns = run_nameserver(addr=ip_addr+':' + str(port))
        controller = run_agent("AgentController", base=_AgentController, attributes=dict(log_mode=True), nsaddr=self.ns.addr(), addr=ip_addr)
        logger = run_agent("Logger", base=_Logger, nsaddr=self.ns.addr())

        controller.init_parameters(self.ns)
        logger.init_parameters(log_filename=self.log_filename,save_logfile=self.save_logfile)

    def _set_mode(self, state):
        """
        Internal method to set mode of Agent Controller
        Parameters
        ----------
        state: str
            State of AgentController to set.
        """

        self._get_controller().set_attr(current_state=state)

    def _get_mode(self):
        """
        Returns
        -------
        state: str
            State of Agent Network
        """

        return self._get_controller().get_attr('current_state')

    def set_running_state(self, filter_agent=None):
        """
        Blanket operation on all agents to set their `current_state` attribute to "Running"

        Users will need to define their own flow of handling each type of `self.current_state` in the `agent_loop`

        Parameters
        ----------
        filter_agent : str
            (Optional) Filter name of agents to set the states

        """

        self.set_agents_state(filter_agent=filter_agent,state="Running")

    def update_networkx(self):
        self._get_controller().update_networkx()

    def get_networkx(self):
        return self._get_controller().get_attr('G')

    def get_nodes_edges(self):
        G = self.get_networkx()
        return G.nodes, G.edges

    def get_nodes(self):
        G = self.get_networkx()
        return G.nodes

    def get_edges(self):
        G = self.get_networkx()
        return G.edges

    def set_stop_state(self, filter_agent=None):
        """
        Blanket operation on all agents to set their `current_state` attribute to "Stop"

        Users will need to define their own flow of handling each type of `self.current_state` in the `agent_loop`

        Parameters
        ----------
        filter_agent : str
            (Optional) Filter name of agents to set the states

        """

        self.set_agents_state(filter_agent=filter_agent, state="Stop")

    def set_agents_state(self, filter_agent=None, state="Idle"):
        """
        Blanket operation on all agents to set their `current_state` attribute to given state

        Can be used to define different states of operation such as "Running", "Idle, "Stop", etc..
        Users will need to define their own flow of handling each type of `self.current_state` in the `agent_loop`

        Parameters
        ----------
        filter_agent : str
            (Optional) Filter name of agents to set the states

        state : str
            State of agents to set

        """

        self._set_mode(state)
        for agent_name in self.agents():
            if (filter_agent is not None and filter_agent in agent_name) or (filter_agent is None):
                agent = self.get_agent(agent_name)
                try:
                    agent.set_attr(current_state=state)
                except Exception as e:
                    print(e)

        print("SET STATE:  ", state)
        return 0

    def reset_agents(self):
        for agent_name in self.agents():
                agent = self.get_agent(agent_name)
                agent.reset()
                agent.set_attr(current_state="Reset")
        self._set_mode("Reset")
        return 0

    def remove_agent(self, agent):
        if type(agent) == str:
            agent_proxy = self.get_agent(agent)
        else:
            agent_proxy = agent

        for input_agent in agent_proxy.get_attr("Inputs"):
            self.get_agent(input_agent).unbind_output(agent_proxy)
        for output_agent in agent_proxy.get_attr("Outputs"):
            agent_proxy.unbind_output(self.get_agent(output_agent))
        agent_proxy.shutdown()

    def bind_agents(self, source, target):
        """
        Binds two agents communication channel in a unidirectional manner from `source` Agent to `target` Agent

        Any subsequent calls of `source.send_output()` will reach `target` Agent's message queue.

        Parameters
        ----------
        source : AgentMET4FOF
            Source agent whose Output channel will be binded to `target`

        target : AgentMET4FOF
            Target agent whose Input channel will be binded to `source`
        """
        source.bind_output(target)
        return 0

    def unbind_agents(self, source, target):
        """
        Unbinds two agents communication channel in a unidirectional manner from `source` Agent to `target` Agent

        This is the reverse of `bind_agents()`

        Parameters
        ----------
        source : AgentMET4FOF
            Source agent whose Output channel will be unbinded from `target`

        target : AgentMET4FOF
            Target agent whose Input channel will be unbinded from `source`
        """

        source.unbind_output(target)
        return 0

    def _get_controller(self):
        """
        Internal method to access the AgentController relative to the nameserver

        """
        if self._controller is None:
            self._controller = self.ns.proxy('AgentController')
        return self._controller

    def _get_logger(self):
        """
        Internal method to access the Logger relative to the nameserver

        """
        if self._logger is None:
            self._logger = self.ns.proxy('Logger')
        return self._logger

    def get_agent(self,agent_name):
        """
        Returns a particular agent connected to Agent Network.

        Parameters
        ----------
        agent_name : str
            Name of agent to search for in the network

        """

        return self._get_controller().get_attr('ns').proxy(agent_name)

    def agents(self, filter_agent=None):
        """
        Returns all agent names connected to Agent Network.

        Returns
        -------
        list : names of all agents

        """
        agent_names = self._get_controller().agents()
        if filter_agent is not None:
            agent_names = [agent_name for agent_name in agent_names if filter_agent in agent_name]
        return agent_names

    def add_agent(self, name=" ", agentType= AgentMET4FOF, log_mode=True, memory_buffer_size=1000000, ip_addr=None):
        """
        Instantiates a new agent in the network.

        Parameters
        ----------
        name str : (Optional) Unique name of agent. here cannot be more than one agent
            with the same name. Defaults to the agent's class name.
        agentType AgentMET4FOF : (Optional) Agent class to be instantiated in the
            network. Defaults to :py:class:`AgentMET4FOF`
        log_mode bool : (Optional) Determines if messages will be logged to background
            Logger Agent. Defaults to `True`.

        Returns
        -------
        AgentMET4FOF : Newly instantiated agent

        """
        if ip_addr is None:
            ip_addr = self.ip_addr
            agent = self._get_controller().add_module(name=name, agentType= agentType, log_mode=log_mode, memory_buffer_size=memory_buffer_size,ip_addr=ip_addr)
        else:
            if name == " ":
                new_name= self._get_controller().generate_module_name_byType(agentType)
            else:
                new_name= self._get_controller().generate_module_name_byUnique(name)
            agent = run_agent(new_name, base=agentType, attributes=dict(log_mode=log_mode,memory_buffer_size=memory_buffer_size), nsaddr=self.ns.addr(), addr=ip_addr)
        return agent

    def shutdown(self):
        """
        Shutdowns the entire agent network and all agents
        """

        self._get_controller().get_attr('ns').shutdown()

        if self.dashboard_proc is not None:
            self.dashboard_proc.terminate()
        return 0


class DataStreamAgent(AgentMET4FOF):
    """
    Able to simulate generation of datastream by loading a given DataStreamMET4FOF object.

    Can be used in incremental training or batch training mode.
    To simulate batch training mode, set `pretrain_size=-1` , otherwise, set pretrain_size and batch_size for the respective
    See `DataStreamMET4FOF` on loading your own data set as a data stream.
    """

    def init_parameters(self, stream=DataStreamMET4FOF(), pretrain_size=None, batch_size=1, loop_wait=1, randomize = False):
        """
        Parameters
        ----------

        stream : DataStreamMET4FOF
            A DataStreamMET4FOF object which provides the sample data

        pretrain_size : int
            The number of sample data to send through in the first loop cycle, and subsequently, the batch_size will be used

        batch_size : int
            The number of sample data to send in every loop cycle

        loop_wait : int
            The duration to wait (seconds) at the end of each loop cycle before going into the next cycle

        randomize : bool
            Determines if the dataset should be shuffled before streaming
        """

        self.stream = stream
        self.stream.prepare_for_use()

        if randomize:
            self.stream.randomize_data()
        self.batch_size = batch_size
        if pretrain_size is None:
            self.pretrain_size = batch_size
        else:
            self.pretrain_size = pretrain_size
        self.pretrain_done = False
        self.loop_wait = loop_wait

    def agent_loop(self):
        if self.current_state == "Running":
            if self.pretrain_size is None:
                self.send_next_sample(self.batch_size)
            elif self.pretrain_size == -1 or self.batch_size == -1:
                self.send_all_sample()
                self.pretrain_done = True
            else:
                #handle pre-training mode
                if self.pretrain_done:
                    self.send_next_sample(self.batch_size)
                else:
                    self.send_next_sample(self.pretrain_size)
                    self.pretrain_done = True

    def send_next_sample(self,num_samples=1):
        if self.stream.has_more_samples():
            data = self.stream.next_sample(num_samples)
            self.log_info("DATA SAMPLE ID: "+ str(self.stream.sample_idx))
            self.send_output(data)

    def reset(self):
        super(DataStreamAgent, self).reset()
        self.stream.reset()

    def send_all_sample(self):
        self.send_next_sample(-1)


class MonitorAgent(AgentMET4FOF):
    """
    Unique Agent for storing plots and data from messages received from input agents.

    The dashboard searches for Monitor Agents' `memory` and `plots` to draw the graphs
    "plot" channel is used to receive base64 images from agents to plot on dashboard

    Attributes
    ----------
    memory : dict
        Dictionary of format `{agent1_name : agent1_data, agent2_name : agent2_data}`

    plots : dict
        Dictionary of format `{agent1_name : agent1_plot, agent2_name : agent2_plot}`

    plot_filter : list of str
        List of keys to filter the 'data' upon receiving message to be saved into memory
        Used to specifically select only a few keys to be plotted
    """

    def init_parameters(self,plot_filter=[], custom_plot_function=-1, **kwargs):
        self.memory = {}
        self.plots = {}
        self.plot_filter=plot_filter
        self.custom_plot_function = custom_plot_function
        self.custom_plot_parameters = kwargs

    def on_received_message(self, message):
        """
        Handles incoming data from 'default' and 'plot' channels.

        Stores 'default' data into `self.memory` and 'plot' data into `self.plots`

        Parameters
        ----------
        message : dict
            Acceptable channel values are 'default' or 'plot'
        """
        if message['channel'] == 'default':
            if self.plot_filter != []:
                message['data'] = {key: message['data'][key] for key in self.plot_filter}
            self.update_data_memory(message)
        elif message['channel'] == 'plot':
            self.update_plot_memory(message)

        return 0

    def update_plot_memory(self, message):
        """
        Updates plot figures stored in `self.plots` with the received message

        Parameters
        ----------
        message : dict
            Standard message format specified by AgentMET4FOF class
            Message['data'] needs to be base64 image string and can be nested in dictionary for multiple plots
            Only the latest plot will be shown kept and does not keep a history of the plots.
        """

        if type(message['data']) != dict or message['from'] not in self.plots.keys():
            self.plots[message['from']] = message['data']
        elif type(message['data']) == dict:
            for key in message['data'].keys():
                self.plots[message['from']].update({key: message['data'][key]})
        self.log_info("PLOTS: " + str(self.plots))

    def reset(self):
        super(MonitorAgent, self).reset()
        self.plots = {}


class _Logger(AgentMET4FOF):

    def init_parameters(self,log_filename= "log_file.csv", save_logfile=True):
        self.current_log_handlers={"INFO":self.log_handler}
        self.bind('SUB', 'sub', {"INFO":self.log_handler})
        self.log_filename = log_filename
        self.save_logfile = save_logfile
        if self.save_logfile:
            try:
                #writes a new file
                self.writeFile = open(self.log_filename, 'w',newline='')
                writer = csv.writer(self.writeFile)
                writer.writerow(['Time','Name','Topic','Data'])
                #set to append mode
                self.writeFile = open(self.log_filename,'a',newline='')
            except:
                raise Exception
        self.save_cycles= 0

    @property
    def subscribed_topics(self):
        return list(self.current_log_handlers.keys())

    def bind_log_handler(self, log_handler_functions):
        for topic in self.subscribed_topics:
            self.unsubscribe('sub',topic)
        self.current_log_handlers.update(log_handler_functions)
        self.subscribe('sub', self.current_log_handlers)

    def log_handler(self, message, topic):
        sys.stdout.write(message+'\n')
        sys.stdout.flush()
        self.save_log_info(str(message))

    def save_log_info(self, log_msg):
        re_sq = r'\[(.*?)\]'
        re_rd = r'\((.*?)\)'

        date = re.findall(re_sq,log_msg)[0]
        date = "[" + date + "]"

        agent_name = re.findall(re_rd,log_msg)[0]

        contents = log_msg.split(':')
        if len(contents) > 4:
            topic = contents[3]
            data = str(contents[4:])
        else:
            topic = contents[3]
            data = " "

        if self.save_logfile:
            try:
                #append new row
                writer = csv.writer(self.writeFile)
                writer.writerow([str(date),agent_name,topic,data])

                if self.save_cycles % 15 == 0:
                    self.writeFile.close()
                    self.writeFile = open(self.log_filename,'a',newline='')
                self.save_cycles+=1
            except:
                raise Exception<|MERGE_RESOLUTION|>--- conflicted
+++ resolved
@@ -18,13 +18,8 @@
 from plotly import tools as tls
 import copy
 
-<<<<<<< HEAD
 from .dashboard.Dashboard_agt_net import Dashboard_agt_net
 from .dashboard.Dashboard import AgentDashboard as AgentDashboard
-=======
-
->>>>>>> 92e677ad
-from .streams import DataStreamMET4FOF
 
 class AgentMET4FOF(Agent):
     """
@@ -773,16 +768,11 @@
             dashboard_extensions = [dashboard_extensions]
 
         if dashboard_modules is not False:
-<<<<<<< HEAD
+            from .dashboard.Dashboard import AgentDashboard
             self.dashboard_proc = Process(target=AgentDashboard, args=(dashboard_modules,[Dashboard_agt_net]+dashboard_extensions,dashboard_update_interval,dashboard_max_monitors, ip_addr,dashboard_port,self))
-=======
-            from .dashboard.Dashboard import AgentDashboard
-            self.dashboard_proc = Process(target=AgentDashboard, args=(dashboard_modules,dashboard_update_interval,dashboard_max_monitors, ip_addr,dashboard_port,self))
->>>>>>> 92e677ad
             self.dashboard_proc.start()
         else:
             self.dashboard_proc = None
-
 
     def connect(self,ip_addr="127.0.0.1", port = 3333,verbose=True):
         """
