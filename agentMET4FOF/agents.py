#Agent dependencies
import base64
import csv
import re
import sys
from io import BytesIO
import time
from typing import Union, Dict, Optional
import matplotlib.figure
import matplotlib.pyplot as plt
import networkx as nx
import numpy as np
from multiprocessing.context import Process
from osbrain import Agent
from osbrain import NSProxy
from osbrain import run_agent
from osbrain import run_nameserver
from plotly import tools as tls
import pandas as pd
import copy

from .dashboard.Dashboard_agt_net import Dashboard_agt_net
from .streams import DataStreamMET4FOF


class AgentMET4FOF(Agent):
    """
    Base class for all agents with specific functions to be overridden/supplied by user.

    Behavioral functions for users to provide are init_parameters, agent_loop and on_received_message.
    Communicative functions are bind_output, unbind_output and send_output.

    """
    def on_init(self, default_buffer_size = 1000):
        """
        Internal initialization to setup the agent: mainly on setting the dictionary of Inputs, Outputs, PubAddr.

        Calls user-defined `init_parameters()` upon finishing.

        Attributes
        ----------

        Inputs : dict
            Dictionary of Agents connected to its input channels. Messages will arrive from agents in this dictionary.
            Automatically updated when `bind_output()` function is called

        Outputs : dict
            Dictionary of Agents connected to its output channels. Messages will be sent to agents in this dictionary.
            Automatically updated when `bind_output()` function is called

        PubAddr_alias : str
            Name of Publish address socket

        PubAddr : str
            Publish address socket handle

        AgentType : str
            Name of class

        current_state : str
            Current state of agent. Can be used to define different states of operation such as "Running", "Idle, "Stop", etc..
            Users will need to define their own flow of handling each type of `self.current_state` in the `agent_loop`

        loop_wait : int
            The interval to wait between loop.
            Call `init_agent_loop` to restart the timer or set the value of loop_wait in `init_parameters` when necessary.

        buffer_size : int
            The total number of elements to be stored in the agent `buffer`
            When total elements exceeds this number, the latest elements will be replaced with the incoming data elements
        """
        self.Inputs = {}
        self.Outputs = {}
        self.PubAddr_alias = self.name + "_PUB"
        self.PubAddr = self.bind('PUB', alias=self.PubAddr_alias,transport='tcp')
        self.AgentType = type(self).__name__
        self.log_info("INITIALIZED")
        # These are the available states to change the agents' behavior in
        # agent_loop.
        self.states = {0: "Idle", 1: "Running", 2: "Pause", 3: "Stop", 4: "Reset"}
        self.current_state = self.states[0]
        self.loop_wait = None
        self.log_mode = True
        self.stylesheet = ""
        self.output_channels_info = {}
        if not hasattr(self,'buffer_size'):
            self.buffer_size = default_buffer_size
        self.buffer = AgentBuffer(self.buffer_size)

        try:
            self.init_parameters()
        except Exception:
            return 0

    def reset(self):
        """
        This method will be called on all agents when the global `reset_agents` is called by the AgentNetwork and when the
        Reset button is clicked on the dashboard.

        Method to reset the agent's states and parameters. User can override this method to reset the specific parameters.
        """
        self.log_info("RESET AGENT STATE")
        self.memory = {}

    def init_parameters(self):
        """
        User provided function to initialize parameters of choice.
        """
        return 0

    def before_loop(self):
        """
        This action is executed before initiating the loop
        """
        if self.loop_wait is None:
            self.init_agent_loop()
        else:
            self.init_agent_loop(self.loop_wait)

    def log_ML(self, message):
        self.send("_logger", message, topic="ML_EXP")

    def log_info(self, message):
        """
        Prints logs to be saved into logfile with Logger Agent

        Parameters
        ----------
        message : str
            Message to be logged to the internal Logger Agent

        """
        try:
            if self.log_mode:
                super().log_info(message)

        except Exception:
                return -1

    def init_agent_loop(self, loop_wait: Optional[int] = 1.0):
        """
        Initiates the agent loop, which iterates every `loop_wait` seconds

        Stops every timers and initiate a new loop.

        Parameters
        ----------
        loop_wait : int, optional
            The wait between each iteration of the loop
        """
        self.loop_wait = loop_wait
        self.stop_all_timers()
        # check if agent_loop is overridden by user
        if self.__class__.agent_loop == AgentMET4FOF.agent_loop:
            return 0
        else:
            self.each(self.loop_wait, self.__class__.agent_loop)
        return 0

    def stop_agent_loop(self):
        """
        Stops agent_loop from running. Note that the agent will still be responding to messages

        """
        self.stop_all_timers()

    def agent_loop(self):
        """
        User defined method for the agent to execute for `loop_wait` seconds specified either in `self.loop_wait` or explicitly via`init_agent_loop(loop_wait)`

        To start a new loop, call `init_agent_loop(loop_wait)` on the agent
        Example of usage is to check the `current_state` of the agent and send data periodically
        """
        return 0

    def on_received_message(self, message):
        """
        User-defined method and is triggered to handle the message passed by Input.

        Parameters
        ----------
        message : Dictionary
            The message received is in form {'from':agent_name, 'data': data, 'senderType': agent_class, 'channel':channel_name}
            agent_name is the name of the Input agent which sent the message
            data is the actual content of the message
        """
        return message

    def buffer_filled(self, agent_name=None):
        """
        Checks whether the internal buffer has been filled to the maximum allowed specified by self.buffer_size

        Parameters
        ----------
        agent_name : str
            Index of the buffer which is the name of input agent.

        Returns
        -------
        status of buffer filled : boolean
        """
        return self.buffer.buffer_filled(agent_name)

    def buffer_clear(self, agent_name=None):
        """
        Empties buffer which is a dict indexed by the `agent_name`.

        Parameters
        ----------
        agent_name : str
            Key of the memory dict, which can be the name of input agent, or self.name. If one is not supplied, we assume to clear the entire memory.

        """
        self.buffer.clear(agent_name)

    def buffer_store(self,agent_from:str,data=None):
        """
        Updates data stored in `self.buffer` with the received message

        Checks if sender agent has sent any message before
        If it did,then append, otherwise create new entry for it

        Parameters
        ----------
        agent_from : str
            Name of agent sender
        data
            Any supported data which can be stored in dict as buffer. See AgentBuffer for more information.

        """

        self.buffer.store(agent_from=agent_from,data=data)
        self.log_info("Buffer: " + str(self.buffer.buffer))

    def pack_data(self,data, channel='default'):
        """
        Internal method to pack the data content into a dictionary before sending out.

        Special case : if the `data` is already a `message`, then the `from` and `senderType` will be altered to this agent,
        without altering the `data` and `channel` within the message this is used for more succinct data processing and passing.

        Parameters
        ----------
        data : argument
            Data content to be packed before sending out to agents.

        channel : str
            Key of dictionary which stores data

        Returns
        -------
        Packed message data : dict of the form {'from':agent_name, 'data': data, 'senderType': agent_class, 'channel':channel_name}.
        """

        #if is a message type, override the `from` and `senderType` fields only
        if self._is_type_message(data):
                new_data = data
                new_data['from'] = self.name
                new_data['senderType'] = type(self).__name__
                return new_data

        return {'from': self.name, 'data': data, 'senderType': type(self).__name__, 'channel': channel}

    def _is_type_message(self, data):
        """
        Internal method to check if the data carries signature of an agent message type

        Parameters
        ----------
        data
            Data to be checked for type

        Returns
        -------
        result : boolean
        """
        if type(data) == dict:
            dict_keys = data.keys()
            if 'from' in dict_keys and 'data' in dict_keys and 'senderType' in dict_keys:
                return True
        return False

    def send_output(self, data, channel='default'):
        """
        Sends message data to all connected agents in self.Outputs.

        Output connection can first be formed by calling bind_output.
        By default calls pack_data(data) before sending out.
        Can specify specific channel as opposed to 'default' channel.

        Parameters
        ----------
        data : argument
            Data content to be sent out

        channel : str
            Key of `message` dictionary which stores data

        Returns
        -------
        message : dict of the form {'from':agent_name, 'data': data, 'senderType': agent_class, 'channel':channel_name}.

        """
        start_time_pack = time.time()
        packed_data = self.pack_data(data, channel=channel)
        self.send(self.PubAddr, packed_data, topic='data')
        duration_time_pack = round(time.time() - start_time_pack, 6)

        # LOGGING
        try:
            self.log_info("Pack time: " + str(duration_time_pack))
            self.log_info("Sending: "+str(data))
        except Exception as e:
            print(e)

        # Add info of channel
        self._update_output_channels_info(packed_data['data'],packed_data['channel'])

        return packed_data

    def _update_output_channels_info(self, data,channel):
        """
        Internal method to update the dict of output_channels_info. This is used in conjunction with send_output().

        Checks and records data type & dimension and channel name
        If the data is nested within dict, then it will search deeper and subsequently record the info of each
        inner hierarchy


        Parameters
        ----------
        data
            data to be checked for type & dimension

        channel : str
            name of channel to be recorded
        """
        if channel not in self.output_channels_info.keys():
            if type(data) == dict:
                nested_metadata = {key: self._get_metadata(data[key]) for key in data.keys()}
                self.output_channels_info.update({channel:nested_metadata})
            else:
                self.output_channels_info.update({channel:self._get_metadata(data)})

    def _get_metadata(self, data):
        """
        Internal helper function for getting the data type & dimensions of data.
        This is for update_output_channels_info()
        """
        data_info = {}
        if type(data) == np.ndarray or type(data).__name__ == "DataFrame":
            data_info.update({'type':type(data).__name__,'shape':data.shape})
        elif type(data) == list:
            data_info.update({'type':type(data).__name__,'len':len(data)})
        else:
            data_info.update({'type':type(data).__name__})
        return data_info

    def handle_process_data(self, message):
        """
        Internal method to handle incoming message before calling user-defined on_received_message method.

        If current_state is either Stop or Reset, it will terminate early before entering on_received_message
        """

        if self.current_state == "Stop" or self.current_state == "Reset":
            return 0

        #LOGGING
        try:
            self.log_info("Received: "+str(message))
        except Exception as e:
            print(e)

        # process the received data here
        start_time_pack = time.time()
        self.on_received_message(message)
        end_time_pack = time.time()
        self.log_info("Tproc: "+str(round(end_time_pack-start_time_pack,6)))

    def bind_output(self, output_agent):
        """
        Forms Output connection with another agent. Any call on send_output will reach this newly binded agent

        Adds the agent to its list of Outputs.

        Parameters
        ----------
        output_agent : AgentMET4FOF or list
            Agent(s) to be binded to this agent's output channel

        """
        if isinstance(output_agent, list):
            for agent in output_agent:
                self._bind_output(agent)
        else:
            self._bind_output(output_agent)

    def _bind_output(self, output_agent):
        """
        Internal method which implements the logic for connecting this agent, to the `output_agent`.
        """
        if type(output_agent) == str:
            output_module_id = output_agent
        else:
            output_module_id = output_agent.get_attr('name')

        if output_module_id not in self.Outputs and output_module_id != self.name:
            # update self.Outputs list and Inputs list of output_module
            self.Outputs.update({output_agent.get_attr('name'): output_agent})
            temp_updated_inputs = output_agent.get_attr('Inputs')
            temp_updated_inputs.update({self.name: self})
            output_agent.set_attr(Inputs=temp_updated_inputs)
            # bind to the address
            if output_agent.has_socket(self.PubAddr_alias):
                output_agent.subscribe(self.PubAddr_alias, handler={'data': AgentMET4FOF.handle_process_data})
            else:
                output_agent.connect(self.PubAddr, alias=self.PubAddr_alias, handler={'data':AgentMET4FOF.handle_process_data})

            # LOGGING
            if self.log_mode:
                self.log_info("Connected output module: "+ output_module_id)

    def unbind_output(self, output_agent):
        """
        Remove existing output connection with another agent. This reverses the bind_output method

        Parameters
        ----------
        output_agent : AgentMET4FOF
            Agent binded to this agent's output channel

        """
        if type(output_agent) == str:
            module_id = output_agent
        else:
            module_id = output_agent.get_attr('name')

        if module_id in self.Outputs and module_id != self.name:
            self.Outputs.pop(module_id, None)
            new_inputs = output_agent.get_attr('Inputs')
            new_inputs.pop(self.name, None)
            output_agent.set_attr(Inputs = new_inputs)

            output_agent.unsubscribe(self.PubAddr_alias, 'data')

            # LOGGING
            if self.log_mode:
                self.log_info("Disconnected output module: "+ module_id)

    def _convert_to_plotly(self, matplotlib_fig: matplotlib.figure.Figure):
        """
        Internal method to convert matplotlib figure to plotly figure

        Parameters
        ----------
        matplotlib_fig: plt.Figure
            Matplotlib figure to be converted

        """
        # convert to plotly format
        matplotlib_fig.tight_layout()
        plotly_fig = tls.mpl_to_plotly(matplotlib_fig)
        plotly_fig['layout']['showlegend'] = True
        return plotly_fig


    def _fig_to_uri(self, matplotlib_fig : matplotlib.figure.Figure):
        """
        Internal method to convert matplotlib figure to base64 uri image for display

        Parameters
        ----------
        matplotlib_fig : plt.Figure
            Matplotlib figure to be converted

        """
        out_img = BytesIO()
        matplotlib_fig.savefig(out_img, format='png')
        matplotlib_fig.clf()
        plt.close(matplotlib_fig)
        out_img.seek(0)  # rewind file
        encoded = base64.b64encode(out_img.read()).decode("ascii").replace("\n", "")
        return "data:image/png;base64,{}".format(encoded)

    def send_plot(self, fig: Union[matplotlib.figure.Figure, Dict[str,matplotlib.figure.Figure]], mode:str ="image"):
        """
        Sends plot to agents connected to this agent's Output channel.

        This method is different from send_output which will be sent to through the
        'plot' channel to be handled.

        Tradeoffs between "image" and "plotly" modes are that "image" are more stable and "plotly" are interactive.
        Note not all (complicated) matplotlib figures can be converted into a plotly figure.

        Parameters
        ----------

        fig : matplotlib.figure.Figure or dict of matplotlib.figure.Figure
            Alternatively, multiple figures can be nested in a dict (with any preferred keys) e.g {"Temperature":matplotlib.Figure, "Acceleration":matplotlib.Figure}

        mode : str
            "image" - converts into image via encoding at base64 string.
            "plotly" - converts into plotly figure using `mpl_to_plotly`
            Default: "image"

        Returns
        -------

        graph : str or plotly figure or dict of one of those converted figure(s)

        """

        error_msg = "Conversion mode "+mode+" is not implemented."

        if isinstance(fig, matplotlib.figure.Figure):
            if mode == "plotly":
                graph = self._convert_to_plotly(fig)
            elif mode == "image":
                graph = self._fig_to_uri(fig)
            else:
                raise NotImplementedError(error_msg)
        elif isinstance(fig, dict): #nested
            if mode == "plotly":
                for key in fig.keys():
                    fig[key] = self._convert_to_plotly(fig[key])
            elif mode == "image":
                for key in fig.keys():
                    fig[key] = self._fig_to_uri(fig[key])
            else:
                raise NotImplementedError(error_msg)
            graph = fig
        else: #a plotly figure
            graph = fig
        self.send_output(graph, channel="plot")
        return graph

<<<<<<< HEAD
    def get_all_attr(self):
        _all_attr = self.__dict__
        excludes = ["Inputs", "Outputs", "memory", "PubAddr_alias","PubAddr","states","log_mode","get_all_attr","plots","name","agent_loop"]
        filtered_attr = {key: val for key, val in _all_attr.items() if key.startswith('_') is False}
        filtered_attr = {key: val for key, val in filtered_attr.items() if key not in excludes and type(val).__name__ != 'function'}
        filtered_attr = {key: val if (type(val) == float or type(val) == int or type(val) == str or key == 'output_channels_info') else str(val) for key, val in filtered_attr.items()}
        filtered_attr = {key: val for key, val in filtered_attr.items() if "object" not in str(val)}

        return filtered_attr

class AgentBuffer():
    """
    Buffer class which is instantiated in every agent to store data incrementally.
    This buffer is necessary to handle multiple inputs coming from agents.
    The buffer can be a dict of iterables, or a dict of dict of iterables for nested named data.
    The keys are the names of agents.
    """
    def __init__(self, buffer_size = 1000):
        """
        Parameters
        ----------

        buffer_size: int
            Length of buffer allowed.
        """
        self.buffer = {}
        self.buffer_size = buffer_size
        self.supported_datatype = (list, pd.DataFrame, np.ndarray)

    def __getitem__(self, key):
         return self.buffer[key]

    def check_supported_datatype(self, value):
        for supported_datatype in self.supported_datatype:
            if isinstance(value,supported_datatype):
                return True
        return False

    def update(self, agent_from:str, data):
        """
        Overrides data in the buffer dict keyed by `agent_from` with value `data`

        If `data` is a single value, this converts it into a list first before storing in the buffer dict.
        """
        # handle if data type nested in dict
        if isinstance(data, dict):
            # check for each value datatype
            for key, value in data.items():
                # if the value is not list types, turn it into a list of single value i.e [value]
                if not self.check_supported_datatype(value):
                    data[key] = [value]
        elif not self.check_supported_datatype(data):
            data = [data]
        self.buffer.update({agent_from:data})
        return self.buffer

    def _concatenate(self, iterable, data):
=======
    def update_data_memory(self,agent_from,data=None, concat_axis=0):
>>>>>>> 68eedf07
        """
        Concatenate the given `iterable`, with `data`.
        Handles the concatenation function depending on the datatype, and truncates it if the buffer is filled to `buffer_size`.

        Parameters
        ----------
        iterable : any in supported_datatype
            The current buffer to be concatenated with.

        data : any in supported_datatype
            New incoming data
        """
        # handle list
        if isinstance(iterable, list):
            iterable += data
            #check if exceed memory buffer size, remove the first n elements which exceeded the size
            if len(iterable) > self.buffer_size:
                truncated_element_index = len(iterable) - self.buffer_size
                iterable = iterable[truncated_element_index:]

        # handle if data type is np.ndarray
        elif isinstance(iterable, np.ndarray):
            iterable = np.concatenate((iterable, data))
            if len(iterable) > self.buffer_size:
                truncated_element_index = len(iterable) - self.buffer_size
                iterable = iterable[truncated_element_index:]

        # handle if data type is pd.DataFrame
        elif isinstance(iterable, pd.DataFrame):
            iterable = iterable.append(data,ignore_index=True)
            if len(iterable) > self.buffer_size:
                truncated_element_index = len(iterable) - self.buffer_size
                iterable = iterable.truncate(before=truncated_element_index)
        return iterable

    def buffer_filled(self, agent_from=None):
        """
        Checks whether buffer is filled.

        Parameters
        ----------
        agent_from : str
            Name of input agent in the buffer dict to be looked up for.
            If `agent_from` is not provided, we check for all iterables in the buffer.
            For nested dict, this returns true for any iterable which is beyond the `buffer_size`.
        """
        if agent_from is None:
            return any([self._iterable_filled(iterable) for iterable in self.buffer.values()])
        elif isinstance(self.buffer[agent_from], dict):
            return any([self._iterable_filled(iterable) for iterable in self.buffer[agent_from].values()])
        else:
            return self._iterable_filled(self.buffer[agent_from])

    def _iterable_filled(self, iterable):
        """
        Internal method for checking on length of iterable.
        """
        if self.check_supported_datatype(iterable):
            if len(iterable) >= self.buffer_size:
                return True
            else:
                return False

    def popleft(self, n=1):
        """
        Pops the first n entries in the buffer.
        """
        popped_buffer = copy.copy(self.buffer)
        remaining_buffer = copy.copy(self.buffer)
        if isinstance(popped_buffer, dict):
            for key in popped_buffer.keys():
                popped_buffer[key], remaining_buffer[key] = self._popleft(popped_buffer[key],n)
        else:
            popped_buffer, remaining_buffer = self._popleft(popped_buffer,n)
        self.buffer = remaining_buffer
        return popped_buffer

    def _popleft(self, iterable, n=1):
        popped_item = 0
        if isinstance(iterable, list):
            popped_item = iterable[:n]
            iterable = iterable[n:]
        elif isinstance(iterable, np.ndarray):
            popped_item = iterable[:n]
            iterable = iterable[n:]
        elif isinstance(iterable, pd.DataFrame):
            popped_item = iterable.iloc[:n]
            iterable = iterable.iloc[n:]
        return popped_item, iterable

    def clear(self, agent_from=None):
        """
        Clears the data in the buffer. if `agent_from` is not given, the entire buffer is removed.

        agent_from : str
            Name of agent
        """
        if agent_from is None:
            del self.buffer
            self.buffer = {}
        else:
            del self.buffer[agent_from]

    def store(self, agent_from, data=None):
        """
        Stores data into `self.buffer` with the received message

        Checks if sender agent has sent any message before
        If it did, then append, otherwise create new entry for it

        Parameters
        ----------
        agent_from : dict | str
            if type is dict, we expect it to be the agentMET4FOF dict message to be compliant with older code
            otherwise, we expect it to be name of agent sender and `data` will need to be passed as parameter
        data
            optional if agent_from is a dict. Otherwise this parameter is compulsory. Any supported data which can be stored in dict as buffer.
<<<<<<< HEAD
=======

        concat_axis : int
            axis to concatenate on with the buffer for numpy arrays.

>>>>>>> 68eedf07
        """
        # if first argument is the agentMET4FOF dict message
        if isinstance(agent_from, dict):
            message = agent_from
        # otherwise, we expect the name of agent_sender and the data to be passed
        else:
            message = {"from":agent_from, "data":data}

        #store into a separate variables, it will be used frequently later for the type checks
        message_from = message["from"]
        message_data = message["data"]

        # check if sender agent has sent any message before:
        # if it did,then append, otherwise create new entry for the input agent
        if message_from not in self.buffer:
            self.update(message_from, message_data)
            return 0

        # otherwise 'sender' exists in memory, handle appending
        # acceptable data types : list, dict, ndarray, dataframe, single values

<<<<<<< HEAD
        # handle nested data in dict
        if isinstance(message_data, dict):
            for key, value in message_data.items():
                #if it is a single value, then we convert it into a single element list
                if not self.check_supported_datatype(value):
                    value = [value]
                #check if the key exist
                #if it does, then append
                if key in self.buffer[agent_from].keys():
                    self.buffer[agent_from][key] = self._concatenate(self.buffer[agent_from][key], value)
                #otherwise, create new entry
=======
        # handle list
        if type(message['data']).__name__ == "list":
            self.memory[message['from']] += message['data']
            #check if exceed memory buffer size, remove the first n elements which exceeded the size
            if len(self.memory[message['from']]) > self.memory_buffer_size:
                truncated_element_index = len(self.memory[message['from']]) -self.memory_buffer_size
                self.memory[message['from']]= self.memory[message['from']][truncated_element_index:]
        # handle if data type is np.ndarray
        elif type(message['data']).__name__ == "ndarray":
            self.memory[message['from']] = np.concatenate((self.memory[message['from']], message['data']),axis=concat_axis)
            if len(self.memory[message['from']]) > self.memory_buffer_size:
                truncated_element_index = len(self.memory[message['from']]) -self.memory_buffer_size
                self.memory[message['from']]= self.memory[message['from']][truncated_element_index:]

        # handle if data type is pd.DataFrame
        elif type(message['data']).__name__ == "DataFrame":
            self.memory[message['from']] = self.memory[message['from']].append(message['data']).reset_index(drop=True)
            if len(self.memory[message['from']]) > self.memory_buffer_size:
                truncated_element_index = len(self.memory[message['from']]) -self.memory_buffer_size
                self.memory[message['from']]= self.memory[message['from']].truncate(before=truncated_element_index)

        # handle dict
        elif type(message['data']).__name__ == "dict":
            for key in message['data'].keys():
                # handle : check if key is in dictionary, otherwise add new key in dictionary
                if key not in self.memory[message['from']].keys():
                    if type(message['data'][key]).__name__ != "list" and type(message['data'][key]).__name__ != "ndarray" and type(message['data'][key]).__name__ != "DataFrame":
                        message['data'][key] = [message['data'][key]]
                    self.memory[message['from']].update(message['data'])

                # handle : dict value is list
                elif type(message['data'][key]).__name__ == "list":
                    self.memory[message['from']][key] += message['data'][key]
                    if len(self.memory[message['from']][key]) > self.memory_buffer_size:
                        truncated_element_index = len(self.memory[message['from']][key]) -self.memory_buffer_size
                        self.memory[message['from']][key]= self.memory[message['from']][key][truncated_element_index:]
                # handle : dict value is numpy array
                elif type(message['data'][key]).__name__== "ndarray":
                    self.memory[message['from']][key] = np.concatenate((self.memory[message['from']][key],message['data'][key]), axis=concat_axis)
                    if len(self.memory[message['from']][key]) > self.memory_buffer_size:
                        truncated_element_index = len(self.memory[message['from']][key]) -self.memory_buffer_size
                        self.memory[message['from']][key]= self.memory[message['from']][key][truncated_element_index:]

                elif type(message['data'][key]).__name__== "DataFrame":
                    self.memory[message['from']][key] = self.memory[message['from']][key].append(message['data'][key])
                    self.memory[message['from']][key].reset_index(drop=True, inplace=True)
                    if len(self.memory[message['from']][key]) > self.memory_buffer_size:
                        truncated_element_index = len(self.memory[message['from']][key]) -self.memory_buffer_size
                        self.memory[message['from']][key]= self.memory[message['from']][key].truncate(before=truncated_element_index)

                # handle: dict value is int/float/single value to be converted into list
>>>>>>> 68eedf07
                else:
                    self.buffer[agent_from].update({key:value})
        else:
            if not self.check_supported_datatype(message_data):
                message_data = [message_data]
            self.buffer[agent_from] = self._concatenate(self.buffer[agent_from], message_data)


class _AgentController(AgentMET4FOF):
    """
    Unique internal agent to provide control to other agents. Automatically instantiated when starting server.

    Provides global control to all agents in network.
    """

    def init_parameters(self, ns=None):
        self.states = {0: "Idle", 1: "Running", 2: "Pause", 3: "Stop"}
        self.current_state = "Idle"
        self.ns = ns
        self.G = nx.DiGraph()
        self._logger = None
        self.coalitions = []

    def get_agentType_count(self, agentType):
        num_count = 1
        agentType_name = str(agentType.__name__)
        if len(self.ns.agents()) != 0 :
            for agentName in self.ns.agents():
                current_agent_type = self.ns.proxy(agentName).get_attr('AgentType')
                if current_agent_type == agentType_name:
                    num_count+=1
        return num_count

    def get_agent_name_count(self, new_agent_name):
        num_count = 1
        if len(self.ns.agents()) != 0 :
            for agentName in self.ns.agents():
                if new_agent_name in agentName:
                    num_count+=1
        return num_count

    def generate_module_name_byType(self, agentType):
        name = agentType.__name__
        name += "_"+str(self.get_agentType_count(agentType))
        return name

    def generate_module_name_byUnique(self, agent_name):
        name = agent_name
        agent_copy_count = self.get_agent_name_count(agent_name) #number of agents with same name
        if agent_copy_count>1:
            name += "("+str(self.get_agent_name_count(agent_name))+")"
        return name

    def add_module(self, name=" ", agentType= AgentMET4FOF, log_mode=True, buffer_size=1000000,ip_addr=None):
        try:
            if ip_addr is None:
                ip_addr = 'localhost'

            if name == " ":
                new_name= self.generate_module_name_byType(agentType)
            else:
                new_name= self.generate_module_name_byUnique(name)
            new_agent = run_agent(new_name, base=agentType, attributes=dict(log_mode=log_mode,buffer_size=buffer_size), nsaddr=self.ns.addr(), addr=ip_addr)

            if log_mode:
                new_agent.set_logger(self._get_logger())
            return new_agent
        except Exception as e:
            self.log_info("ERROR:" + str(e))

    def get_agents_stylesheets(self, agent_names):
        #for customising display purposes in dashboard
        agents_stylesheets = []
        for agent in agent_names:
            try:
                stylesheet = self.ns.proxy(agent).get_attr("stylesheet")
                agents_stylesheets.append({"stylesheet":stylesheet})
            except Exception as e:
                self.log_info("Error:"+str(e))
        return agents_stylesheets

    def agents(self):
        exclude_names = ["AgentController","Logger"]
        agent_names = [name for name in self.ns.agents() if name not in exclude_names]
        return agent_names

    def update_networkx(self):
        agent_names = self.agents()
        edges = self.get_latest_edges(agent_names)

        if len(agent_names) != self.G.number_of_nodes() or len(edges) != self.G.number_of_edges():
            agent_stylesheets = self.get_agents_stylesheets(agent_names)
            new_G = nx.DiGraph()
            new_G.add_nodes_from(list(zip(agent_names,agent_stylesheets)))
            new_G.add_edges_from(edges)
            self.G = new_G

    def get_networkx(self):
        return(self.G)

    def get_latest_edges(self, agent_names):
        edges = []
        for agent_name in agent_names:
            temp_agent = self.ns.proxy(agent_name)
            temp_output_connections = list(temp_agent.get_attr('Outputs').keys())
            for output_connection in temp_output_connections:
                edges += [(agent_name, output_connection)]
        return edges

    def _get_logger(self):
        """
        Internal method to access the Logger relative to the nameserver
        """
        if self._logger is None:
            self._logger = self.ns.proxy('Logger')
        return self._logger

    def add_coalition(self, new_coalition):
        """
        Instantiates a coalition of agents.
        """
        self.coalitions.append(new_coalition)
        return new_coalition


class AgentNetwork:
    """
    Object for starting a new Agent Network or connect to an existing Agent Network specified by ip & port

    Provides function to add agents, (un)bind agents, query agent network state, set global agent states
    Interfaces with an internal _AgentController which is hidden from user

    """
    def __init__(self, ip_addr="127.0.0.1", port=3333, connect=False, log_filename="log_file.csv", dashboard_modules=True, dashboard_extensions=[], dashboard_update_interval=3, dashboard_max_monitors=10,  dashboard_port=8050):
        """
        Parameters
        ----------
        ip_addr: str
            Ip address of server to connect/start
        port: int
            Port of server to connect/start
        connect: bool
            False sets Agent network to connect mode and will connect to specified address
            True (Default) sets Agent network to initially try to connect and if it cant find one, it will start a new server at specified address
        log_filename: str
            Name of log file, acceptable csv format. It will be saved locally, in the same folder as the python script in which this AgentNetwork is instantiated on.
            If set to None or False, then will not save in a file. Note that the overhead of updating the log file can be huge, especially for high number of agents and large data transmission.
        dashboard_modules : list of modules , modules or bool
            Accepts list of modules which contains the AgentMET4FOF and DataStreamMET4FOF derived classes
            If set to True, will initiate the dashboard with default agents in AgentMET4FOF
        dashboard_update_interval : int
            Regular interval (seconds) to update the dashboard graphs
        dashboard_max_monitors : int
            Due to complexity in managing and instantiating dynamic figures, a maximum number of monitors is specified first and only the each Monitor Agent will occupy one of these figures.
        dashboard_port: int
            Port of the dashboard to be hosted on. By default is port 8050.
        """

        self.ip_addr= ip_addr
        self.port = port
        self._controller = None
        self._logger = None
        self.log_filename= log_filename

        if type(self.log_filename) == str and '.csv' in self.log_filename:
            self.save_logfile = True
        else:
            self.save_logfile = False

        if connect:
            self.connect(ip_addr,port, verbose=False)
        else:
            self.connect(ip_addr,port, verbose=False)
            if self.ns == 0:
                self.start_server(ip_addr,port)

        if isinstance(dashboard_extensions, list) == False:
            dashboard_extensions = [dashboard_extensions]

        if dashboard_modules is not False:
            from .dashboard.Dashboard import AgentDashboard
            self.dashboard_proc = Process(target=AgentDashboard, args=(dashboard_modules,[Dashboard_agt_net]+dashboard_extensions,dashboard_update_interval,dashboard_max_monitors, ip_addr,dashboard_port,self))
            self.dashboard_proc.start()
        else:
            self.dashboard_proc = None

    def connect(self,ip_addr="127.0.0.1", port = 3333,verbose=True):
        """
        Parameters
        ----------
        ip_addr: str
            IP Address of server to connect to

        port: int
            Port of server to connect to
        """
        try:
            self.ns = NSProxy(nsaddr=ip_addr+':' + str(port))
        except:
            if verbose:
                print("Unable to connect to existing NameServer...")
            self.ns = 0

    def start_server(self,ip_addr="127.0.0.1", port=3333):
        """
        Parameters
        ----------
        ip_addr: str
            IP Address of server to start

        port: int
            Port of server to start
        """

        print("Starting NameServer...")
        self.ns = run_nameserver(addr=ip_addr+':' + str(port))
        if len(self.ns.agents()) != 0:
            self.ns.shutdown()
            self.ns = run_nameserver(addr=ip_addr+':' + str(port))
        controller = run_agent("AgentController", base=_AgentController, attributes=dict(log_mode=True), nsaddr=self.ns.addr(), addr=ip_addr)
        logger = run_agent("Logger", base=_Logger, nsaddr=self.ns.addr())

        controller.init_parameters(self.ns)
        logger.init_parameters(log_filename=self.log_filename,save_logfile=self.save_logfile)

    def _set_mode(self, state):
        """
        Internal method to set mode of Agent Controller
        Parameters
        ----------
        state: str
            State of AgentController to set.
        """

        self._get_controller().set_attr(current_state=state)

    def _get_mode(self):
        """
        Returns
        -------
        state: str
            State of Agent Network
        """

        return self._get_controller().get_attr('current_state')

    def set_running_state(self, filter_agent=None):
        """
        Blanket operation on all agents to set their `current_state` attribute to "Running"

        Users will need to define their own flow of handling each type of `self.current_state` in the `agent_loop`

        Parameters
        ----------
        filter_agent : str
            (Optional) Filter name of agents to set the states

        """

        self.set_agents_state(filter_agent=filter_agent,state="Running")

    def update_networkx(self):
        self._get_controller().update_networkx()

    def get_networkx(self):
        return self._get_controller().get_attr('G')

    def get_nodes_edges(self):
        G = self.get_networkx()
        return G.nodes, G.edges

    def get_nodes(self):
        G = self.get_networkx()
        return G.nodes

    def get_edges(self):
        G = self.get_networkx()
        return G.edges

    def set_stop_state(self, filter_agent=None):
        """
        Blanket operation on all agents to set their `current_state` attribute to "Stop"

        Users will need to define their own flow of handling each type of `self.current_state` in the `agent_loop`

        Parameters
        ----------
        filter_agent : str
            (Optional) Filter name of agents to set the states

        """

        self.set_agents_state(filter_agent=filter_agent, state="Stop")

    def set_agents_state(self, filter_agent=None, state="Idle"):
        """
        Blanket operation on all agents to set their `current_state` attribute to given state

        Can be used to define different states of operation such as "Running", "Idle, "Stop", etc..
        Users will need to define their own flow of handling each type of `self.current_state` in the `agent_loop`

        Parameters
        ----------
        filter_agent : str
            (Optional) Filter name of agents to set the states

        state : str
            State of agents to set

        """

        self._set_mode(state)
        for agent_name in self.agents():
            if (filter_agent is not None and filter_agent in agent_name) or (filter_agent is None):
                agent = self.get_agent(agent_name)
                try:
                    agent.set_attr(current_state=state)
                except Exception as e:
                    print(e)

        print("SET STATE:  ", state)
        return 0

    def reset_agents(self):
        for agent_name in self.agents():
                agent = self.get_agent(agent_name)
                agent.reset()
                agent.set_attr(current_state="Reset")
        self._set_mode("Reset")
        return 0

    def remove_agent(self, agent):
        if type(agent) == str:
            agent_proxy = self.get_agent(agent)
        else:
            agent_proxy = agent

        for input_agent in agent_proxy.get_attr("Inputs"):
            self.get_agent(input_agent).unbind_output(agent_proxy)
        for output_agent in agent_proxy.get_attr("Outputs"):
            agent_proxy.unbind_output(self.get_agent(output_agent))
        agent_proxy.shutdown()

    def bind_agents(self, source, target):
        """
        Binds two agents communication channel in a unidirectional manner from `source` Agent to `target` Agent

        Any subsequent calls of `source.send_output()` will reach `target` Agent's message queue.

        Parameters
        ----------
        source : AgentMET4FOF
            Source agent whose Output channel will be binded to `target`

        target : AgentMET4FOF
            Target agent whose Input channel will be binded to `source`
        """
        source.bind_output(target)
        return 0

    def unbind_agents(self, source, target):
        """
        Unbinds two agents communication channel in a unidirectional manner from `source` Agent to `target` Agent

        This is the reverse of `bind_agents()`

        Parameters
        ----------
        source : AgentMET4FOF
            Source agent whose Output channel will be unbinded from `target`

        target : AgentMET4FOF
            Target agent whose Input channel will be unbinded from `source`
        """

        source.unbind_output(target)
        return 0

    def _get_controller(self):
        """
        Internal method to access the AgentController relative to the nameserver

        """
        if self._controller is None:
            self._controller = self.ns.proxy('AgentController')
        return self._controller

    def _get_logger(self):
        """
        Internal method to access the Logger relative to the nameserver

        """
        if self._logger is None:
            self._logger = self.ns.proxy('Logger')
        return self._logger

    def get_agent(self,agent_name):
        """
        Returns a particular agent connected to Agent Network.

        Parameters
        ----------
        agent_name : str
            Name of agent to search for in the network

        """

        return self._get_controller().get_attr('ns').proxy(agent_name)

    def agents(self, filter_agent=None):
        """
        Returns all agent names connected to Agent Network.

        Returns
        -------
        list : names of all agents

        """
        agent_names = self._get_controller().agents()
        if filter_agent is not None:
            agent_names = [agent_name for agent_name in agent_names if filter_agent in agent_name]
        return agent_names

<<<<<<< HEAD
    def add_agent(self, name=" ", agentType= AgentMET4FOF, log_mode=True, buffer_size=1000000, ip_addr=None):
=======
    def add_agent(self, name=" ", agentType= AgentMET4FOF, log_mode=True, memory_buffer_size=1000000, ip_addr=None, stylesheet=""):
>>>>>>> 68eedf07
        """
        Instantiates a new agent in the network.

        Parameters
        ----------
        name str : (Optional) Unique name of agent. here cannot be more than one agent
            with the same name. Defaults to the agent's class name.
        agentType AgentMET4FOF : (Optional) Agent class to be instantiated in the
            network. Defaults to :py:class:`AgentMET4FOF`
        log_mode bool : (Optional) Determines if messages will be logged to background
            Logger Agent. Defaults to `True`.

        Returns
        -------
        AgentMET4FOF : Newly instantiated agent

        """
        if ip_addr is None:
            ip_addr = self.ip_addr
            agent = self._get_controller().add_module(name=name, agentType= agentType, log_mode=log_mode, buffer_size=buffer_size,ip_addr=ip_addr)
        else:
            if name == " ":
                new_name= self._get_controller().generate_module_name_byType(agentType)
            else:
                new_name= self._get_controller().generate_module_name_byUnique(name)
<<<<<<< HEAD
            agent = run_agent(new_name, base=agentType, attributes=dict(log_mode=log_mode, buffer_size=buffer_size), nsaddr=self.ns.addr(), addr=ip_addr)
=======
            agent = run_agent(new_name, base=agentType, attributes=dict(log_mode=log_mode,memory_buffer_size=memory_buffer_size), nsaddr=self.ns.addr(), addr=ip_addr)
            agent.set_attr(stylesheet=stylesheet)
>>>>>>> 68eedf07
        return agent

    def add_coalition(self, name="Coalition_1", agents=[]):
        """
        Instantiates a coalition of agents.
        """
        new_coalition = Coalition(name, agents)
        self._get_controller().add_coalition(new_coalition)
        return new_coalition

    @property
    def coalitions(self):
        return self._get_controller().get_attr("coalitions")

    def shutdown(self):
        """Shuts down the entire agent network and all agents"""

        # Shutdown the nameserver.
        # This leaves some process clutter in the process list, but the actual
        # processes are ended.
        self._get_controller().get_attr('ns').shutdown()

        # Shutdown the dashboard if present.
        if self.dashboard_proc is not None:
            # First shutdown the child process.
            self.dashboard_proc.terminate()
            # Then clean up the dangling process list entry.
            self.dashboard_proc.join()
        return 0


class Coalition():
    def __init__(self, name="Coalition", agents=[]):
        self.agents = agents
        self.name = name

    def agent_names(self):
        return [agent.get_attr("name") for agent in self.agents]

class DataStreamAgent(AgentMET4FOF):
    """
    Able to simulate generation of datastream by loading a given DataStreamMET4FOF object.

    Can be used in incremental training or batch training mode.
    To simulate batch training mode, set `pretrain_size=-1` , otherwise, set pretrain_size and batch_size for the respective
    See `DataStreamMET4FOF` on loading your own data set as a data stream.
    """

    def init_parameters(self, stream=DataStreamMET4FOF(), pretrain_size=None, batch_size=1, loop_wait=1, randomize = False):
        """
        Parameters
        ----------

        stream : DataStreamMET4FOF
            A DataStreamMET4FOF object which provides the sample data

        pretrain_size : int
            The number of sample data to send through in the first loop cycle, and subsequently, the batch_size will be used

        batch_size : int
            The number of sample data to send in every loop cycle

        loop_wait : int
            The duration to wait (seconds) at the end of each loop cycle before going into the next cycle

        randomize : bool
            Determines if the dataset should be shuffled before streaming
        """

        self.stream = stream
        self.stream.prepare_for_use()

        if randomize:
            self.stream.randomize_data()
        self.batch_size = batch_size
        if pretrain_size is None:
            self.pretrain_size = batch_size
        else:
            self.pretrain_size = pretrain_size
        self.pretrain_done = False
        self.loop_wait = loop_wait

    def agent_loop(self):
        if self.current_state == "Running":
            if self.pretrain_size is None:
                self.send_next_sample(self.batch_size)
            elif self.pretrain_size == -1 or self.batch_size == -1:
                self.send_all_sample()
                self.pretrain_done = True
            else:
                #handle pre-training mode
                if self.pretrain_done:
                    self.send_next_sample(self.batch_size)
                else:
                    self.send_next_sample(self.pretrain_size)
                    self.pretrain_done = True

    def send_next_sample(self,num_samples=1):
        if self.stream.has_more_samples():
            data = self.stream.next_sample(num_samples)
            self.log_info("DATA SAMPLE ID: "+ str(self.stream.sample_idx))
            self.send_output(data)

    def reset(self):
        super(DataStreamAgent, self).reset()
        self.stream.reset()

    def send_all_sample(self):
        self.send_next_sample(-1)


class MonitorAgent(AgentMET4FOF):
    """
    Unique Agent for storing plots and data from messages received from input agents.

    The dashboard searches for Monitor Agents' `memory` and `plots` to draw the graphs
    "plot" channel is used to receive base64 images from agents to plot on dashboard

    Attributes
    ----------
    memory : dict
        Dictionary of format `{agent1_name : agent1_data, agent2_name : agent2_data}`

    plots : dict
        Dictionary of format `{agent1_name : agent1_plot, agent2_name : agent2_plot}`

    plot_filter : list of str
        List of keys to filter the 'data' upon receiving message to be saved into memory
        Used to specifically select only a few keys to be plotted
    """

    def init_parameters(self,plot_filter=[], custom_plot_function=-1, **kwargs):
        self.memory = {}
        self.plots = {}
        self.plot_filter=plot_filter
        self.custom_plot_function = custom_plot_function
        self.custom_plot_parameters = kwargs

    def on_received_message(self, message):
        """
        Handles incoming data from 'default' and 'plot' channels.

        Stores 'default' data into `self.memory` and 'plot' data into `self.plots`

        Parameters
        ----------
        message : dict
            Acceptable channel values are 'default' or 'plot'
        """
        if message['channel'] == 'default':
            if self.plot_filter != []:
                message['data'] = {key: message['data'][key] for key in self.plot_filter}
            self.buffer_store(agent_from=message["from"],data=message["data"])
        elif message['channel'] == 'plot':
            self.update_plot_memory(message)
        return 0

    def update_plot_memory(self, message):
        """
        Updates plot figures stored in `self.plots` with the received message

        Parameters
        ----------
        message : dict
            Standard message format specified by AgentMET4FOF class
            Message['data'] needs to be base64 image string and can be nested in dictionary for multiple plots
            Only the latest plot will be shown kept and does not keep a history of the plots.
        """

        if type(message['data']) != dict or message['from'] not in self.plots.keys():
            self.plots[message['from']] = message['data']
        elif type(message['data']) == dict:
            for key in message['data'].keys():
                self.plots[message['from']].update({key: message['data'][key]})
        self.log_info("PLOTS: " + str(self.plots))

    def reset(self):
        super(MonitorAgent, self).reset()
        del self.plots
        self.plots = {}


class _Logger(AgentMET4FOF):
    """
    An internal logger agent which are instantiated immediately with each AgentNetwork.
    It collects all the logs which are sent to it, and print them and optionally save them into a csv log file.
    Since the user is not expected to directly access the logger agent, its initialisation option and interface are provided via the AgentNetwork object.

    When log_info of any agent is called, the agent will send the data to the logger agent.
    """

    def init_parameters(self,log_filename= "log_file.csv", save_logfile=True):
        self.current_log_handlers={"INFO":self.log_handler}
        self.bind('SUB', 'sub', {"INFO":self.log_handler})
        self.log_filename = log_filename
        self.save_logfile = save_logfile
        if self.save_logfile:
            try:
                #writes a new file
                self.writeFile = open(self.log_filename, 'w',newline='')
                writer = csv.writer(self.writeFile)
                writer.writerow(['Time','Name','Topic','Data'])
                #set to append mode
                self.writeFile = open(self.log_filename,'a',newline='')
            except:
                raise Exception
        self.save_cycles= 0

    @property
    def subscribed_topics(self):
        return list(self.current_log_handlers.keys())

    def bind_log_handler(self, log_handler_functions):
        for topic in self.subscribed_topics:
            self.unsubscribe('sub',topic)
        self.current_log_handlers.update(log_handler_functions)
        self.subscribe('sub', self.current_log_handlers)

    def log_handler(self, message, topic):
        sys.stdout.write(message+'\n')
        sys.stdout.flush()
        self.save_log_info(str(message))

    def save_log_info(self, log_msg):
        re_sq = r'\[(.*?)\]'
        re_rd = r'\((.*?)\)'

        date = re.findall(re_sq,log_msg)[0]
        date = "[" + date + "]"

        agent_name = re.findall(re_rd,log_msg)[0]

        contents = log_msg.split(':')
        if len(contents) > 4:
            topic = contents[3]
            data = str(contents[4:])
        else:
            topic = contents[3]
            data = " "

        if self.save_logfile:
            try:
                #append new row
                writer = csv.writer(self.writeFile)
                writer.writerow([str(date),agent_name,topic,data])

                if self.save_cycles % 15 == 0:
                    self.writeFile.close()
                    self.writeFile = open(self.log_filename,'a',newline='')
                self.save_cycles+=1
            except:
                raise Exception<|MERGE_RESOLUTION|>--- conflicted
+++ resolved
@@ -535,7 +535,6 @@
         self.send_output(graph, channel="plot")
         return graph
 
-<<<<<<< HEAD
     def get_all_attr(self):
         _all_attr = self.__dict__
         excludes = ["Inputs", "Outputs", "memory", "PubAddr_alias","PubAddr","states","log_mode","get_all_attr","plots","name","agent_loop"]
@@ -593,9 +592,6 @@
         return self.buffer
 
     def _concatenate(self, iterable, data):
-=======
-    def update_data_memory(self,agent_from,data=None, concat_axis=0):
->>>>>>> 68eedf07
         """
         Concatenate the given `iterable`, with `data`.
         Handles the concatenation function depending on the datatype, and truncates it if the buffer is filled to `buffer_size`.
@@ -713,13 +709,10 @@
             otherwise, we expect it to be name of agent sender and `data` will need to be passed as parameter
         data
             optional if agent_from is a dict. Otherwise this parameter is compulsory. Any supported data which can be stored in dict as buffer.
-<<<<<<< HEAD
-=======
 
         concat_axis : int
             axis to concatenate on with the buffer for numpy arrays.
 
->>>>>>> 68eedf07
         """
         # if first argument is the agentMET4FOF dict message
         if isinstance(agent_from, dict):
@@ -741,7 +734,6 @@
         # otherwise 'sender' exists in memory, handle appending
         # acceptable data types : list, dict, ndarray, dataframe, single values
 
-<<<<<<< HEAD
         # handle nested data in dict
         if isinstance(message_data, dict):
             for key, value in message_data.items():
@@ -753,59 +745,6 @@
                 if key in self.buffer[agent_from].keys():
                     self.buffer[agent_from][key] = self._concatenate(self.buffer[agent_from][key], value)
                 #otherwise, create new entry
-=======
-        # handle list
-        if type(message['data']).__name__ == "list":
-            self.memory[message['from']] += message['data']
-            #check if exceed memory buffer size, remove the first n elements which exceeded the size
-            if len(self.memory[message['from']]) > self.memory_buffer_size:
-                truncated_element_index = len(self.memory[message['from']]) -self.memory_buffer_size
-                self.memory[message['from']]= self.memory[message['from']][truncated_element_index:]
-        # handle if data type is np.ndarray
-        elif type(message['data']).__name__ == "ndarray":
-            self.memory[message['from']] = np.concatenate((self.memory[message['from']], message['data']),axis=concat_axis)
-            if len(self.memory[message['from']]) > self.memory_buffer_size:
-                truncated_element_index = len(self.memory[message['from']]) -self.memory_buffer_size
-                self.memory[message['from']]= self.memory[message['from']][truncated_element_index:]
-
-        # handle if data type is pd.DataFrame
-        elif type(message['data']).__name__ == "DataFrame":
-            self.memory[message['from']] = self.memory[message['from']].append(message['data']).reset_index(drop=True)
-            if len(self.memory[message['from']]) > self.memory_buffer_size:
-                truncated_element_index = len(self.memory[message['from']]) -self.memory_buffer_size
-                self.memory[message['from']]= self.memory[message['from']].truncate(before=truncated_element_index)
-
-        # handle dict
-        elif type(message['data']).__name__ == "dict":
-            for key in message['data'].keys():
-                # handle : check if key is in dictionary, otherwise add new key in dictionary
-                if key not in self.memory[message['from']].keys():
-                    if type(message['data'][key]).__name__ != "list" and type(message['data'][key]).__name__ != "ndarray" and type(message['data'][key]).__name__ != "DataFrame":
-                        message['data'][key] = [message['data'][key]]
-                    self.memory[message['from']].update(message['data'])
-
-                # handle : dict value is list
-                elif type(message['data'][key]).__name__ == "list":
-                    self.memory[message['from']][key] += message['data'][key]
-                    if len(self.memory[message['from']][key]) > self.memory_buffer_size:
-                        truncated_element_index = len(self.memory[message['from']][key]) -self.memory_buffer_size
-                        self.memory[message['from']][key]= self.memory[message['from']][key][truncated_element_index:]
-                # handle : dict value is numpy array
-                elif type(message['data'][key]).__name__== "ndarray":
-                    self.memory[message['from']][key] = np.concatenate((self.memory[message['from']][key],message['data'][key]), axis=concat_axis)
-                    if len(self.memory[message['from']][key]) > self.memory_buffer_size:
-                        truncated_element_index = len(self.memory[message['from']][key]) -self.memory_buffer_size
-                        self.memory[message['from']][key]= self.memory[message['from']][key][truncated_element_index:]
-
-                elif type(message['data'][key]).__name__== "DataFrame":
-                    self.memory[message['from']][key] = self.memory[message['from']][key].append(message['data'][key])
-                    self.memory[message['from']][key].reset_index(drop=True, inplace=True)
-                    if len(self.memory[message['from']][key]) > self.memory_buffer_size:
-                        truncated_element_index = len(self.memory[message['from']][key]) -self.memory_buffer_size
-                        self.memory[message['from']][key]= self.memory[message['from']][key].truncate(before=truncated_element_index)
-
-                # handle: dict value is int/float/single value to be converted into list
->>>>>>> 68eedf07
                 else:
                     self.buffer[agent_from].update({key:value})
         else:
@@ -1229,11 +1168,7 @@
             agent_names = [agent_name for agent_name in agent_names if filter_agent in agent_name]
         return agent_names
 
-<<<<<<< HEAD
     def add_agent(self, name=" ", agentType= AgentMET4FOF, log_mode=True, buffer_size=1000000, ip_addr=None):
-=======
-    def add_agent(self, name=" ", agentType= AgentMET4FOF, log_mode=True, memory_buffer_size=1000000, ip_addr=None, stylesheet=""):
->>>>>>> 68eedf07
         """
         Instantiates a new agent in the network.
 
@@ -1259,12 +1194,7 @@
                 new_name= self._get_controller().generate_module_name_byType(agentType)
             else:
                 new_name= self._get_controller().generate_module_name_byUnique(name)
-<<<<<<< HEAD
             agent = run_agent(new_name, base=agentType, attributes=dict(log_mode=log_mode, buffer_size=buffer_size), nsaddr=self.ns.addr(), addr=ip_addr)
-=======
-            agent = run_agent(new_name, base=agentType, attributes=dict(log_mode=log_mode,memory_buffer_size=memory_buffer_size), nsaddr=self.ns.addr(), addr=ip_addr)
-            agent.set_attr(stylesheet=stylesheet)
->>>>>>> 68eedf07
         return agent
 
     def add_coalition(self, name="Coalition_1", agents=[]):
