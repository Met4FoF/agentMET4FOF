--- conflicted
+++ resolved
@@ -5,37 +5,25 @@
 import plotly.graph_objs as go
 from time_series_buffer import TimeSeriesBuffer
 from time_series_metadata.scheme import MetaData
-<<<<<<< HEAD
-from agentMET4FOF.agents import AgentMET4FOF, AgentBuffer
-=======
 from itertools import combinations
 from scipy.special import comb
 from scipy.stats import chi2
 
 from .agents import AgentBuffer, AgentMET4FOF
->>>>>>> 3d57f78d
 from .metrological_streams import (
     MetrologicalDataStreamMET4FOF,
     MetrologicalSineGenerator,
 )
-<<<<<<< HEAD
-=======
 from .exceptions import (
     ColumnNotZeroError,
     SystemMatrixNotReducibleError,
     SensorsNotLinearlyIndependentError,
 )
->>>>>>> 3d57f78d
 
 
 
 class MetrologicalAgent(AgentMET4FOF):
-<<<<<<< HEAD
-
-=======
->>>>>>> 3d57f78d
     _input_data: Dict[str, Dict[str, Union[TimeSeriesBuffer, Dict]]]
-
     """Input dictionary of all incoming data including metadata::
 
         dict like {
@@ -47,7 +35,6 @@
     _input_data_maxlen: int
 
     _output_data: Dict[str, Dict[str, Union[TimeSeriesBuffer, MetaData]]]
-
     """Output dictionary of all outgoing data including metadata::
 
         dict like {
@@ -233,47 +220,6 @@
             trace = go.Scatter()
         return trace
 
-class MetrologicalGeneratorAgent(MetrologicalAgent):
-    """An agent streaming a specified signal
-
-    Takes samples from an instance of :py:class:`MetrologicalDataStreamMET4FOF
-    <agentMET4FOF.metrological_streams.MetrologicalDataStreamMET4FOF>` and pushes them
-    sample by sample to connected agents via its output channel.
-    """
-
-    _stream: MetrologicalDataStreamMET4FOF
-
-    def init_parameters(
-        self,
-        signal: MetrologicalDataStreamMET4FOF = MetrologicalSineGenerator(),
-        **kwargs
-    ):
-        """Initialize the input data stream
-
-        Parameters
-        ----------
-        signal : MetrologicalDataStreamMET4FOF, optional
-            the underlying signal for the generator, defaults to
-            :py:class:`MetrologicalSineGenerator 
-            <agentMET4FOF.metrological_streams.MetrologicalSineGenerator>`
-        """
-        self._stream = signal
-        super().init_parameters()
-        self.set_output_data(channel="default", metadata=self._stream.metadata)
-
-    @property
-    def device_id(self):
-        return self._stream.metadata.metadata["device_id"]
-
-    def agent_loop(self):
-        """Model the agent's behaviour
-
-        On state *Running* the agent will extract sample by sample the input
-        datastream's content and push it into its output buffer.
-        """
-        if self.current_state == "Running":
-            self.set_output_data(channel="default", data=self._stream.next_sample())
-            super().agent_loop()
 
 class MetrologicalAgentBuffer(AgentBuffer):
     """Buffer class which is instantiated in every metrological agent to store data
