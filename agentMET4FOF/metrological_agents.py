from typing import Dict, List, Tuple, Union

import numpy as np
import pandas as pd
import plotly.graph_objs as go
from time_series_buffer import TimeSeriesBuffer
from time_series_metadata.scheme import MetaData
<<<<<<< HEAD
from agentMET4FOF.agents import AgentMET4FOF
from .metrological_streams import (
    MetrologicalDataStreamMET4FOF,
    MetrologicalSineGenerator,
)
=======

from agentMET4FOF.agents import AgentBuffer, AgentMET4FOF
>>>>>>> ca556b42


class MetrologicalAgent(AgentMET4FOF):

    _input_data: Dict[str, Dict[str, Union[TimeSeriesBuffer, Dict]]]
<<<<<<< HEAD
    """Input dictionary of all incoming data including metadata
    
    dict like {
        <from>: {
            "buffer": TimeSeriesBuffer(maxlen=buffer_size),
            "metadata": MetaData(**kwargs).metadata,
        }
=======
    """Input dictionary of all incoming data including metadata::

        dict like {
            <from>: {
                "buffer": TimeSeriesBuffer(maxlen=buffer_size),
                "metadata": MetaData(**kwargs).metadata,
            }
>>>>>>> ca556b42
    """
    _input_data_maxlen: int

    _output_data: Dict[str, Dict[str, Union[TimeSeriesBuffer, MetaData]]]
<<<<<<< HEAD
    """Output dictionary of all outgoing data including metadata
    
    dict like {
        <from>: {
            "buffer": TimeSeriesBuffer(maxlen=buffer_size),
            "metadata": MetaData(**kwargs).metadata,
        }
=======
    """Output dictionary of all outgoing data including metadata::

        dict like {
            <from>: {
                "buffer": TimeSeriesBuffer(maxlen=buffer_size),
                "metadata": MetaData(**kwargs).metadata,
            }
>>>>>>> ca556b42
    """
    _output_data_maxlen: int

    def init_parameters(self, input_data_maxlen=25, output_data_maxlen=25):
        super(MetrologicalAgent, self).init_parameters()
        self._input_data = {}
        self._input_data_maxlen = input_data_maxlen
        self._output_data = {}
        self._output_data_maxlen = output_data_maxlen

    def on_received_message(self, message):
        channel = message["channel"]
        sender = message["from"]

        if channel == "default":
            data = message["data"]
            metadata = None
            if "metadata" in message.keys():
                metadata = message["metadata"]

            self._set_input_data(sender, data, metadata)

    def _set_input_data(self, sender, data=None, metadata=None):
        # create storage for new senders
        if sender not in self._input_data.keys():
            self._input_data[sender] = {
                "metadata": metadata,
                "buffer": TimeSeriesBuffer(maxlen=self._input_data_maxlen),
            }

        if metadata is not None:
            # update received metadata
            self._input_data[sender]["metadata"] = metadata

        if data is not None:
            # append received data
            self._input_data[sender]["buffer"].add(data=data)

    def set_output_data(self, channel, data=None, metadata=None):
        # create storage for new output channels
        if channel not in self._output_data.keys():
            self._output_data[channel] = {
                "metadata": metadata,
                "buffer": TimeSeriesBuffer(maxlen=self._output_data_maxlen),
            }

        if metadata is not None:
            # update received metadata
            self._output_data[channel]["metadata"] = metadata

        if data is not None:
            # append received data
            self._output_data[channel]["buffer"].add(data=data)

    def agent_loop(self):
        if self.current_state == "Running":

            for channel, channel_dict in self._output_data.items():
                # short names
                metadata = channel_dict["metadata"]
                buffer = channel_dict["buffer"]

                # if there is something in the buffer, send it all
                buffer_len = len(buffer)
                if buffer_len > 0:
                    data = buffer.pop(n_samples=buffer_len)

                    # send data+metadata
                    self.send_output([data, metadata], channel=channel)

    def pack_data(self, data, channel="default"):

        # include metadata in the packed data
        packed_data = {
            "from": self.name,
            "data": data[0],
            "metadata": data[1],
            "senderType": type(self).__name__,
            "channel": channel,
        }

        return packed_data


class MetrologicalMonitorAgent(MetrologicalAgent):
    def init_parameters(self, *args, **kwargs):
        super(MetrologicalMonitorAgent, self).init_parameters(*args, **kwargs)
        # create alias/dummies to match dashboard expectations
        self.memory = self._input_data
        self.plot_filter = []
        self.plots = {}
        self.custom_plot_parameters = {}

    def on_received_message(self, message):
        """
        Handles incoming data from 'default' and 'plot' channels.

        Stores 'default' data into `self.memory` and 'plot' data into `self.plots`

        Parameters
        ----------
        message : dict
            Acceptable channel values are 'default' or 'plot'
        """
        if message['channel'] == 'default':
            if self.plot_filter != []:
                message['data'] = {key: message['data'][key] for key in self.plot_filter}
                message['metadata'] = {key: message['metadata'][key] for key in self.plot_filter}
            self.buffer_store(agent_from=message["from"], data={"data": message["data"], "metadata": message["metadata"]})
        elif message['channel'] == 'plot':
            self.update_plot_memory(message)
        return 0

    def update_plot_memory(self, message):
        """
        Updates plot figures stored in `self.plots` with the received message

        Parameters
        ----------
        message : dict
            Standard message format specified by AgentMET4FOF class
            Message['data'] needs to be base64 image string and can be nested in dictionary for multiple plots
            Only the latest plot will be shown kept and does not keep a history of the plots.
        """

        if type(message['data']) != dict or message['from'] not in self.plots.keys():
            self.plots[message['from']] = message['data']
        elif type(message['data']) == dict:
            for key in message['data'].keys():
                self.plots[message['from']].update({key: message['data'][key]})
        self.log_info("PLOTS: " + str(self.plots))

    def reset(self):
        super(MetrologicalMonitorAgent, self).reset()
        del self.plots
        self.plots = {}

    def custom_plot_function(self, data, sender_agent, **kwargs):
        # TODO: cannot set the label of the xaxis within this method
        # data display
        if "data" in data.keys():
            if len(data["data"]):
                # values = data["buffer"].show(n_samples=-1)  # -1 --> all
                values = data["data"]
                t = values[:, 0]
                ut = values[:, 1]
                v = values[:, 2]
                uv = values[:, 3]

                # use description
                desc = data["metadata"][0]
                t_name, t_unit = desc.time.values()
                v_name, v_unit = desc.get_quantity().values()

                x_label = f"{t_name} [{t_unit}]"
                y_label = f"{v_name} [{v_unit}]"

                trace = go.Scatter(
                    x=t,
                    y=v,
                    error_x=dict(type="data", array=ut, visible=True),
                    error_y=dict(type="data", array=uv, visible=True),
                    mode="lines",
                    name=f"{y_label} ({sender_agent})",
                )
            else:
                trace = go.Scatter()
        else:
            trace = go.Scatter()
        return trace

<<<<<<< HEAD
class MetrologicalGeneratorAgent(MetrologicalAgent):
    """An agent streaming a specified signal

    Takes samples from an instance of :py:class:`MetrologicalDataStreamMET4FOF
    <agentMET4FOF.metrological_streams.MetrologicalDataStreamMET4FOF>` and pushes them
    sample by sample to connected agents via its output channel.
    """

    _stream: MetrologicalDataStreamMET4FOF

    def init_parameters(
        self,
        signal: MetrologicalDataStreamMET4FOF = MetrologicalSineGenerator(),
        **kwargs
    ):
        """Initialize the input data stream

        Parameters
        ----------
        signal : MetrologicalDataStreamMET4FOF, optional
            the underlying signal for the generator, defaults to
            :py:class:`MetrologicalSineGenerator 
            <agentMET4FOF.metrological_streams.MetrologicalSineGenerator>`
        """
        self._stream = signal
        super().init_parameters()
        self.set_output_data(channel="default", metadata=self._stream.metadata)

    @property
    def device_id(self):
        return self._stream.metadata.metadata["device_id"]

    def agent_loop(self):
        """Model the agent's behaviour

        On state *Running* the agent will extract sample by sample the input
        datastream's content and push it into its output buffer.
        """
        if self.current_state == "Running":
            self.set_output_data(channel="default", data=self._stream.next_sample())
            super().agent_loop()
=======

class MetrologicalAgentBuffer(AgentBuffer):
    """Buffer class which is instantiated in every metrological agent to store data

    This buffer is necessary to handle multiple inputs coming from agents.

    We can access the buffer like a dict with exposed functions such as .values(),
    .keys() and .items(). The actual dict object is stored in the attribute
    :attr:`buffer <agentMET4FOF.agents.AgentBuffer.buffer>`. The list in
    :attr:`supported_datatypes <agentMET4FOF.agents.AgentBuffer.supported_datatypes>`
    contains one more element
    for metrological agents, namely :class:`TimeSeriesBuffer
    <time-series-buffer:time_series_buffer.buffer.TimeSeriesBuffer>`.
    """
    def __init__(self, buffer_size: int = 1000):
        """Initialise a new agent buffer object

        Parameters
        ----------
        buffer_size: int
            Length of buffer allowed.
        """
        super(MetrologicalAgentBuffer, self).__init__(buffer_size)
        self.supported_datatypes.append(TimeSeriesBuffer)

    def convert_single_to_tsbuffer(self, single_data: Union[List, Tuple, np.ndarray]):
        """Convert common data in agentMET4FOF to :class:`TimeSeriesBuffer
        <time-series-buffer:time_series_buffer.buffer.TimeSeriesBuffer>`

        Parameters
        ----------
        single_data : iterable of iterables (list, tuple, np.ndarrray) with shape (N, M)

            * M==2 (pairs): assumed to be like (time, value)
            * M==3 (triple): assumed to be like (time, value, value_unc)
            * M==4 (4-tuple): assumed to be like (time, time_unc, value, value_unc)

        Returns
        -------
        TimeSeriesBuffer
            the new :class:`TimeSeriesBuffer
            <time-series-buffer:time_series_buffer.buffer.TimeSeriesBuffer>` object

        """
        ts = TimeSeriesBuffer(maxlen=self.buffer_size)
        ts.add(single_data)
        return ts

    def update(
            self,
            agent_from: str,
            data: Union[Dict, List, Tuple, np.ndarray],
    ) -> TimeSeriesBuffer:
        """Overrides data in the buffer dict keyed by `agent_from` with value `data`

        Parameters
        ----------
        agent_from : str
            Name of agent sender
        data : dict or iterable of iterables (list, tuple, np.ndarray) with shape (N, M
            the data to be stored in the metrological buffer

        Returns
        -------
        TimeSeriesBuffer
            the updated :class:`TimeSeriesBuffer
            <time-series-buffer:time_series_buffer.buffer.TimeSeriesBuffer>` object
        """
        # handle if data type nested in dict
        if isinstance(data, dict):
            # check for each value datatype
            for key, value in data.items():
                data[key] = self.convert_single_to_tsbuffer(value)
        else:
            data = self.convert_single_to_tsbuffer(data)
            self.buffer.update({agent_from: data})
        return self.buffer

    def _concatenate(
        self,
        iterable: TimeSeriesBuffer,
        data: Union[np.ndarray, list, pd.DataFrame],
        concat_axis: int = 0
    ) -> TimeSeriesBuffer:
        """Concatenate the given ``TimeSeriesBuffer`` with ``data``

        Add ``data`` to the :class:`TimeSeriesBuffer
        <time-series-buffer:time_series_buffer.buffer.TimeSeriesBuffer>` object.

        Parameters
        ----------
        iterable : TimeSeriesBuffer
            The current buffer to be concatenated with.
        data : np.ndarray, DataFrame, list
            New incoming data

        Returns
        -------
        TimeSeriesBuffer
            the original buffer with the data appended
        """
        iterable.add(data)
        return iterable
>>>>>>> ca556b42
<|MERGE_RESOLUTION|>--- conflicted
+++ resolved
@@ -5,30 +5,18 @@
 import plotly.graph_objs as go
 from time_series_buffer import TimeSeriesBuffer
 from time_series_metadata.scheme import MetaData
-<<<<<<< HEAD
 from agentMET4FOF.agents import AgentMET4FOF
 from .metrological_streams import (
     MetrologicalDataStreamMET4FOF,
     MetrologicalSineGenerator,
 )
-=======
-
-from agentMET4FOF.agents import AgentBuffer, AgentMET4FOF
->>>>>>> ca556b42
+
 
 
 class MetrologicalAgent(AgentMET4FOF):
 
     _input_data: Dict[str, Dict[str, Union[TimeSeriesBuffer, Dict]]]
-<<<<<<< HEAD
-    """Input dictionary of all incoming data including metadata
-    
-    dict like {
-        <from>: {
-            "buffer": TimeSeriesBuffer(maxlen=buffer_size),
-            "metadata": MetaData(**kwargs).metadata,
-        }
-=======
+
     """Input dictionary of all incoming data including metadata::
 
         dict like {
@@ -36,20 +24,11 @@
                 "buffer": TimeSeriesBuffer(maxlen=buffer_size),
                 "metadata": MetaData(**kwargs).metadata,
             }
->>>>>>> ca556b42
     """
     _input_data_maxlen: int
 
     _output_data: Dict[str, Dict[str, Union[TimeSeriesBuffer, MetaData]]]
-<<<<<<< HEAD
-    """Output dictionary of all outgoing data including metadata
-    
-    dict like {
-        <from>: {
-            "buffer": TimeSeriesBuffer(maxlen=buffer_size),
-            "metadata": MetaData(**kwargs).metadata,
-        }
-=======
+
     """Output dictionary of all outgoing data including metadata::
 
         dict like {
@@ -57,7 +36,6 @@
                 "buffer": TimeSeriesBuffer(maxlen=buffer_size),
                 "metadata": MetaData(**kwargs).metadata,
             }
->>>>>>> ca556b42
     """
     _output_data_maxlen: int
 
@@ -229,7 +207,6 @@
             trace = go.Scatter()
         return trace
 
-<<<<<<< HEAD
 class MetrologicalGeneratorAgent(MetrologicalAgent):
     """An agent streaming a specified signal
 
@@ -271,7 +248,6 @@
         if self.current_state == "Running":
             self.set_output_data(channel="default", data=self._stream.next_sample())
             super().agent_loop()
-=======
 
 class MetrologicalAgentBuffer(AgentBuffer):
     """Buffer class which is instantiated in every metrological agent to store data
@@ -374,5 +350,4 @@
             the original buffer with the data appended
         """
         iterable.add(data)
-        return iterable
->>>>>>> ca556b42
+        return iterable