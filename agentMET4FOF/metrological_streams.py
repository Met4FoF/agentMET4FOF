import warnings
<<<<<<< HEAD
from typing import Any, Callable, Dict, Optional, Tuple, Union
=======
from random import gauss
from typing import Any, Callable, Tuple
>>>>>>> 45ea1f33

import numpy as np

from agentMET4FOF.streams import DataStreamMET4FOF


class MetrologicalDataStreamMET4FOF(DataStreamMET4FOF):
    """
    Abstract  class for creating datastreams with metrological information. Inherits
    from the :class:`.DataStreamMET4FOF` class

    To create a new :class:`MetrologicalDataStreamMET4FOF` class, inherit this class and
    call :meth:`.set_metadata` in the constructor. Choose one of two types of
    datastreams to be created:

    - from dataset file (:meth:`.set_data_source`), or
    - a waveform generator function (:meth:`.set_generator_function`).

    Alternatively, override the :meth:`.next_sample` function if neither option suits
    the application. For generator functions, :attr:`.sfreq` is a required variable to
    be set on `init` which sets the sampling frequency and the time-step which occurs
    when :meth:`.next_sample()` is called.

    For an example implementation of using generator function, see the built-in
    :class:`MetrologicalSineGenerator` class. See tutorials for more implementations.

    Attributes
    ----------
    _generator_function_unc : Callable
        A generator function for the time and quantity uncertainties which takes in at
        least one argument ``time`` which will be used in :meth:`.next_sample`. The
        return value must be a 2-tuple of time and value uncertainties each of one of
        the three types:

        - np.ndarray
        - pandas DataFrame
        - list

    _uncertainty_parameters : Dict
        Any additional keyword arguments to be supplied to the generator function.
        Both the calls of the value generator function and of
        the uncertainty generator function will be supplied with the
        :attr:`**_uncertainty_parameters`.
    """

    def __init__(self):
        """Initialize a MetrologicalDataStreamMET4FOF object"""
        super().__init__()
        self._uncertainty_parameters: Dict = None
        self._generator_function_unc: Callable = lambda x: (0, 0)

    def set_generator_function(
        self,
        generator_function: Callable = None,
        uncertainty_generator: Callable = None,
        sfreq: int = None,
        **kwargs: Optional[Dict[str, Any]]
    ):
        """
        Set value and uncertainty generators based on user-defined functions. By
        default, this function resorts to a sine wave generator function and a
        constant (zero) uncertainty. Initialisation of the generator's parameters
        should be done here such as setting the sampling frequency and wave
        frequency. For setting it with a dataset instead,
        see :meth:`.set_data_source`. Overwrites the default
        :meth:`.DataStreamMET4FOF.set_generator_function` method.

        Parameters
        ----------
        generator_function : callable
            A generator function which takes in at least one argument ``time`` which
            will be used in :meth:`.next_sample`.
        uncertainty_generator : callable
            An uncertainty generator function which takes in at least one argument
            ``time`` which will be used in :meth:`.next_sample`.
        sfreq : int
            Sampling frequency.
        **kwargs : Optional[Dict[str, Any]]
            Any additional keyword arguments to be supplied to the generator function.
            The ``**kwargs`` will be saved as :attr:`_uncertainty_parameters`.
            Both the calls of the value generator function and of
            the uncertainty generator function will be supplied with the
            ``**uncertainty_parameters``.
        """
        # Call the set_generator_function from the parent class to set the generator
        # function.
        super().set_generator_function(
            generator_function=generator_function, sfreq=sfreq, **kwargs
        )

        self._uncertainty_parameters = kwargs

        # resort to default wave generator if one is not supplied
        if uncertainty_generator is None:
            warnings.warn(
                "No uncertainty generator function specified. Setting to default ("
                "zero)."
            )
            self._generator_function_unc = self.default_uncertainty_generator
        else:
            self._generator_function_unc = uncertainty_generator
        return self._generator_function_unc

    def default_uncertainty_generator(self, _):
        """Default uncertainty generator function

        Parameters
        ----------
        _ : Any
            unused parameters in place of the normally required time parameter
        
        Returns
        -------
        Tuple[float, float]
            constant (zero) time and amplitude uncertainties
        """
        value_unc = 0
        time_unc = 0
        return time_unc, value_unc

    def _next_sample_generator(
            self, batch_size: int = 1
    ) -> np.ndarray:
        """
        Internal method for generating a batch of samples from the generator function.
        Overrides :meth:`.DataStreamMET4FOF._next_sample_generator`. Adds
        time uncertainty ``ut`` and measurement uncertainty ``uv`` to sample
        """
        timeelement: np.ndarray = (
                np.arange(self._sample_idx, self._sample_idx + batch_size, 1) / self.sfreq
        )
        _time: float = timeelement.item()
        self._sample_idx += batch_size

        _time_unc, _value_unc = self._generator_function_unc(_time)
        amplitude: float = self._generator_function(_time, **self._generator_parameters)

        return np.array((_time, _time_unc, amplitude.item(), _value_unc))


class MetrologicalSineGenerator(MetrologicalDataStreamMET4FOF):
    """Built-in class of sine wave generator

    Parameters
    ----------
    sfreq : int, optional
        Sampling frequency which determines the time step when :meth:`.next_sample` is
        called. Defaults to 500.
    F : int, optional
        Frequency of the wave function. Defaults to 50.
    device_id : str, optional
        Name of the represented generator. Defaults to 'SineGenerator'.
    time_name : str, optional
        Name for the time dimension. Defaults to 'time'.
    time_unit : str, optional
        Unit for the time. Defaults to 's'.
    quantity_names : iterable of str or str, optional
        An iterable of names of the represented quantities' values.
        Defaults to ('Voltage')
    quantity_units : iterable of str or str, optional
        An iterable of units for the quantities' values. Defaults to ('V')
    misc : Any, optional
        This parameter can take any additional metadata which will be handed over to
<<<<<<< HEAD
        the corresponding attribute of the created
        :class:`time_series_metadata.scheme.MetaData` object. Defaults to 'Simple sine
        wave generator'.
=======
        the corresponding attribute of the created :class:`Metadata` object. Defaults to
        'Simple sine wave generator'.
    value_unc : iterable of floats or float, optional
        standard uncertainty(ies) of the quantity values. Defaults to 0.5.
    time_unc : iterable of floats or float, optional
        standard uncertainty of the time stamps. Defaults to 0.
>>>>>>> 45ea1f33
    """

    def __init__(
        self,
<<<<<<< HEAD
        sfreq: int = 500,
        F: int = 50,
        device_id: str = "SineGenerator",
        time_name: str = "time",
        time_unit: str = "s",
        quantity_names: Union[str, Tuple[str, ...]] = "Voltage",
        quantity_units: Union[str, Tuple[str, ...]] = "V",
        misc: Optional[Any] = "Simple sine wave generator",
=======
        sfreq=500,
        F=50,
        device_id="SineGenerator",
        time_name="time",
        time_unit="s",
        quantity_names=("Voltage"),
        quantity_units=("V"),
        misc="Simple sine wave generator",
        value_unc=0.5,
        time_unc=0,
>>>>>>> 45ea1f33
    ):
        super().__init__()
        self.set_metadata(
            device_id=device_id,
            time_name=time_name,
            time_unit=time_unit,
            quantity_names=quantity_names,
            quantity_units=quantity_units,
            misc=misc,
        )
        self.value_unc = value_unc
        self.time_unc = time_unc
        self.set_generator_function(
            generator_function=self._sine_wave_function,
            uncertainty_generator=self._uncertainty_generator,
            sfreq=sfreq,
            F=F,
        )

    def _sine_wave_function(self, time, F):
        """A simple sine wave generator"""
        amplitude = np.sin(2 * np.pi * F * time) + gauss(0, self.value_unc ** 2)
        return amplitude

    def _uncertainty_generator(self, _):
        """A simple uncertainty generator"""
        return self.time_unc ** 2, self.value_unc ** 2<|MERGE_RESOLUTION|>--- conflicted
+++ resolved
@@ -1,10 +1,6 @@
 import warnings
-<<<<<<< HEAD
-from typing import Any, Callable, Dict, Optional, Tuple, Union
-=======
 from random import gauss
-from typing import Any, Callable, Tuple
->>>>>>> 45ea1f33
+from typing import Any, Callable, Dict, Iterable, Optional, Tuple, Union
 
 import numpy as np
 
@@ -168,43 +164,26 @@
         An iterable of units for the quantities' values. Defaults to ('V')
     misc : Any, optional
         This parameter can take any additional metadata which will be handed over to
-<<<<<<< HEAD
-        the corresponding attribute of the created
-        :class:`time_series_metadata.scheme.MetaData` object. Defaults to 'Simple sine
-        wave generator'.
-=======
         the corresponding attribute of the created :class:`Metadata` object. Defaults to
         'Simple sine wave generator'.
     value_unc : iterable of floats or float, optional
         standard uncertainty(ies) of the quantity values. Defaults to 0.5.
     time_unc : iterable of floats or float, optional
         standard uncertainty of the time stamps. Defaults to 0.
->>>>>>> 45ea1f33
     """
 
     def __init__(
         self,
-<<<<<<< HEAD
-        sfreq: int = 500,
-        F: int = 50,
+        sfreq: int=500,
+        F: int=50,
         device_id: str = "SineGenerator",
         time_name: str = "time",
         time_unit: str = "s",
         quantity_names: Union[str, Tuple[str, ...]] = "Voltage",
         quantity_units: Union[str, Tuple[str, ...]] = "V",
         misc: Optional[Any] = "Simple sine wave generator",
-=======
-        sfreq=500,
-        F=50,
-        device_id="SineGenerator",
-        time_name="time",
-        time_unit="s",
-        quantity_names=("Voltage"),
-        quantity_units=("V"),
-        misc="Simple sine wave generator",
-        value_unc=0.5,
-        time_unc=0,
->>>>>>> 45ea1f33
+        value_unc: Union[float, Iterable[float]] = 0.5,
+        time_unc: Union[float, Iterable[float]] = 0,
     ):
         super().__init__()
         self.set_metadata(
