--- conflicted
+++ resolved
@@ -134,11 +134,7 @@
         if uncertainty_generator is None:
             warnings.warn(
                 "No uncertainty generator function specified. Setting to default ("
-<<<<<<< HEAD
                 "value_unc = constant, time_unc = 0)."
-=======
-                "constant)."
->>>>>>> 34236bdb
             )
             self._generator_function_unc = self._default_uncertainty_generator
         else:
@@ -282,29 +278,12 @@
 
 
 class MetrologicalMultiWaveGenerator(MetrologicalDataStreamMET4FOF):
-<<<<<<< HEAD
     """
     Class to generate data as a sum of cosine wave and additional Gaussian noise.
-=======
-    """Class to generate data as a sum of cosine wave and additional Gaussian noise.
-    
->>>>>>> 34236bdb
     Values with associated uncertainty are returned.
 
     Parameters
     ----------
-<<<<<<< HEAD
-    sfreq:     float
-                sampling frequency which determines the time step when next_sample is called.
-    intercept: float
-                constant intercept of the signal
-    freq_arr:  np.ndarray of float
-              array with frequencies of components included in the signal
-    ampl_arr:  np.ndarray of float
-              array with amplitudes of components included in the signal
-    phase_ini_arr:  np.ndarray of float
-              array with initial phases of components included in the signal
-=======
     sfreq : float
         sampling frequency which determines the time step when next_sample is called.
     intercept : float
@@ -318,7 +297,6 @@
     noisy : bool
         boolean to determine whether the generated signal should be noisy or "clean"
         defaults to True
->>>>>>> 34236bdb
     """
 
     def __init__(
@@ -328,11 +306,7 @@
                  ampl_arr: np.array = np.array([1]),
                  phase_ini_arr: np.array = np.array([0]),
                  intercept: float = 0,
-<<<<<<< HEAD
-                 device_id: str = "DataGenerator",
-=======
                  device_id: str = "MultiWaveDataGenerator",
->>>>>>> 34236bdb
                  time_name: str = "time",
                  time_unit: str = "s",
                  quantity_names: Union[str, Tuple[str, ...]] = ("Length", "Mass"),
@@ -372,12 +346,7 @@
         if noisy:
             value_arr += self.value_unc / 2 * norm.rvs(size=time.shape)
 
-<<<<<<< HEAD
-        for ampl, freq, phase_ini in zip(freq_arr, ampl_arr, phase_ini_arr):
-            value_arr = value_arr + ampl * np.cos(2 * np.pi * freq * time + phase_ini)
-=======
         for freq, ampl, phase_ini in zip(freq_arr, ampl_arr, phase_ini_arr):
             value_arr += ampl * np.cos(2 * np.pi * freq * time + phase_ini)
->>>>>>> 34236bdb
 
         return value_arr