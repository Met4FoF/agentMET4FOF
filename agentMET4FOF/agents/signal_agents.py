from typing import Any, Dict

import numpy as np

from .base_agents import AgentMET4FOF
from ..streams.signal_streams import SineGenerator, StaticSineGeneratorWithJitter

<<<<<<< HEAD
__all__ = ["SineGeneratorAgent", "StaticSineGeneratorWithJitterAgent"]
=======
__all__ = ["SineGeneratorAgent", "StaticSineGeneratorWithJitterAgent", "NoiseAgent"]
>>>>>>> 038037fb


class SineGeneratorAgent(AgentMET4FOF):
    """An agent streaming a sine signal

    Takes samples from the :py:mod:`SineGenerator` and pushes them sample by sample
    to connected agents via its output channel.
    """

    _sine_stream: SineGenerator

    def init_parameters(self, sfreq=500, sine_freq=5, amplitude=1, initial_phase=0):
        """Initialize the input data

        Initialize the input data stream as an instance of the :class:`SineGenerator`
        class.

        Parameters
        ----------
        sfreq : int
            sampling frequency for the underlying signal
        sine_freq : float
            frequency of the generated sine wave
        amplitude : float
            amplitude of the generated sine wave
        initial_phase : float
            initial phase (at t=0) of the generated sine wave
        """
        self._sine_stream = SineGenerator(
            sfreq=sfreq,
            sine_freq=sine_freq,
            amplitude=amplitude,
            initial_phase=initial_phase,
        )

    def agent_loop(self):
        """Model the agent's behaviour

        On state *Running* the agent will extract sample by sample the input data
        streams content and push it via invoking :meth:`AgentMET4FOF.send_output`.
        """
        if self.current_state == "Running":
            sine_data = self._sine_stream.next_sample()  # dictionary
            self.send_output(sine_data["quantities"])


class StaticSineGeneratorWithJitterAgent(AgentMET4FOF):
    """An agent streaming a pre generated sine signal of fixed length with jitter

    Takes samples from the :py:mod:`StaticSineGeneratorWithJitter` and pushes them
    sample by sample to connected agents via its output channel.
    """

    _sine_stream: StaticSineGeneratorWithJitter

<<<<<<< HEAD
    def init_parameters(self):
=======
    def init_parameters(self, jitter_std=0.02):
>>>>>>> 038037fb
        """Initialize the input data

        Initialize the static input data as an instance of the
        :class:`StaticSineGeneratorWithJitter` class.
<<<<<<< HEAD
        """
        self._sine_stream = StaticSineGeneratorWithJitter()
=======

        Parameters
        ----------
        jitter_std : float, optional
            the standard deviation of the distribution to randomly draw jitter from,
            defaults to 0.02
        """
        self._sine_stream = StaticSineGeneratorWithJitter(jitter_std=jitter_std)
>>>>>>> 038037fb

    def agent_loop(self):
        """Model the agent's behaviour

        On state *Running* the agent will extract sample by sample the input data
        streams content and push it via invoking :meth:`AgentMET4FOF.send_output`.
        """
        if self.current_state == "Running":
            sine_data = self._sine_stream.next_sample()  # dictionary
            self.send_output(sine_data["quantities"])


class NoiseAgent(AgentMET4FOF):
<<<<<<< HEAD
    def on_received_message(self, message):
        raise NotImplementedError
=======
    r"""An agent adding white noise to the incoming signal

    Parameters
    ----------
    noise_std : float, optional
        the standard deviation of the distribution to randomly draw noise from,
        defaults to 0.05
    """
    _noise_std: float

    @property
    def noise_std(self):
        return self._noise_std

    def init_parameters(self, noise_std=0.05):
        """Initialize the noise's standard deviation

        Parameters
        ----------
        noise_std : float, optional
            the standard deviation of the distribution to randomly draw noise from,
            defaults to 0.05
        """
        self._noise_std = noise_std

    def on_received_message(self, message: Dict[str, Any]):
        """Add noise to the received message's data

        Parameters
        ----------
        message : Dictionary
            The message received is in form::

            dict like {
                "from": "<valid agent name>"
                "data": <time series data as a list, np.ndarray or pd.Dataframe>,
                "senderType": <any subclass of AgentMet4FoF>,
                "channel": "<channel name>"
                }
        """
        if self.current_state == "Running":
            noisy_data = np.random.normal(
                loc=message["data"],
                scale=self._noise_std,
            )
            self.send_output(noisy_data)
>>>>>>> 038037fb
<|MERGE_RESOLUTION|>--- conflicted
+++ resolved
@@ -5,11 +5,7 @@
 from .base_agents import AgentMET4FOF
 from ..streams.signal_streams import SineGenerator, StaticSineGeneratorWithJitter
 
-<<<<<<< HEAD
-__all__ = ["SineGeneratorAgent", "StaticSineGeneratorWithJitterAgent"]
-=======
 __all__ = ["SineGeneratorAgent", "StaticSineGeneratorWithJitterAgent", "NoiseAgent"]
->>>>>>> 038037fb
 
 
 class SineGeneratorAgent(AgentMET4FOF):
@@ -65,19 +61,11 @@
 
     _sine_stream: StaticSineGeneratorWithJitter
 
-<<<<<<< HEAD
-    def init_parameters(self):
-=======
     def init_parameters(self, jitter_std=0.02):
->>>>>>> 038037fb
         """Initialize the input data
 
         Initialize the static input data as an instance of the
         :class:`StaticSineGeneratorWithJitter` class.
-<<<<<<< HEAD
-        """
-        self._sine_stream = StaticSineGeneratorWithJitter()
-=======
 
         Parameters
         ----------
@@ -86,7 +74,6 @@
             defaults to 0.02
         """
         self._sine_stream = StaticSineGeneratorWithJitter(jitter_std=jitter_std)
->>>>>>> 038037fb
 
     def agent_loop(self):
         """Model the agent's behaviour
@@ -100,10 +87,6 @@
 
 
 class NoiseAgent(AgentMET4FOF):
-<<<<<<< HEAD
-    def on_received_message(self, message):
-        raise NotImplementedError
-=======
     r"""An agent adding white noise to the incoming signal
 
     Parameters
@@ -149,5 +132,4 @@
                 loc=message["data"],
                 scale=self._noise_std,
             )
-            self.send_output(noisy_data)
->>>>>>> 038037fb
+            self.send_output(noisy_data)