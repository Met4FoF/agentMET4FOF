# -*- coding: utf-8 -*-
import socket
from multiprocessing import Process
from threading import Thread
from time import sleep
from wsgiref.simple_server import make_server

import dash
import dash_core_components as dcc
<<<<<<< HEAD
import visdcc
=======
import dash_html_components as html
import psutil
>>>>>>> fc8917a5

from .Dashboard_Control import _Dashboard_Control
from .LayoutHelper import raise_toast


class AgentDashboard:
    """
    Class for the web dashboard which runs with the AgentNetwork object, which by default are on the same IP.
    Optional to run the dashboard on a separate IP by providing the right parameters. See example for an implementation of a separate run of dashboard to connect to an existing agent network. If there is no existing agent network, error will show up.
    An internal _Dashboard_Control object is instantiated inside this object, which manages access to the AgentNetwork.
    """
    def __init__(self, dashboard_modules=[], dashboard_layouts=[],
                 dashboard_update_interval = 3, max_monitors=10, ip_addr="127.0.0.1",
                 port=8050, agentNetwork="127.0.0.1", agent_ip_addr=3333,
                 agent_port=None):
        """
        Parameters
        ----------

        dashboard_modules : modules
            Modules which are separate files, and contain classes of agents to be imported into the dashboard's interactive "Add Agent" function

        dashboard_update_interval : int
            Auto refresh rate which the dashboard queries the states of Agent Network to update the graphs and display

        max_monitors : int
            Due to complexity in managing and instantiating dynamic figures, a maximum number of monitors is specified first and only the
            each Monitor Agent will occupy one of these figures. It is not ideal, but will undergo changes for the better.

        ip_addr : str
            IP Address of the dashboard to be instantiated on.

        port : int
            Port number of the dashboard to be instantianted on.

        agentNetwork: AgentNetwork
            AgentNetwork object. If `agent_ip_addr` or `agent_port` is provided, this argument will be ignored and try to connect to a new AgentNetwork specified by those arguments.

        agent_ip_addr : str
            IP Address of the Agent Network address to connect to. By default, it will match that of the ip_addr, assuming the Dashboard and Agent Network are run on the same machine with same IP address.
            If they are meant to be separated, then this argument will point to the IP address of where the Agent Network is running.

        agent_port : int
            Port of the Agent Network port. The rationale is similar to that of the argument `agent_ip_addr`.

        """
        super(AgentDashboard, self).__init__()
        if self.is_port_available(ip_addr, port):
            if dashboard_modules is not None and dashboard_modules is not False:

                #initialise the dashboard layout and its control here
                self.ip_addr = ip_addr
                self.port = port
                self.external_stylesheets = ['https://fonts.googleapis.com/icon?family=Material+Icons', 'https://cdnjs.cloudflare.com/ajax/libs/materialize/1.0.0/css/materialize.min.css']
                self.external_scripts = ['https://cdnjs.cloudflare.com/ajax/libs/materialize/1.0.0/js/materialize.min.js']
                self.app = self.init_app_layout(
                    update_interval_seconds=dashboard_update_interval,max_monitors=max_monitors, dashboard_layouts=dashboard_layouts)
                self.app.dashboard_ctrl = _Dashboard_Control(modules=dashboard_modules,agent_ip_addr=agent_ip_addr,agent_port=agent_port,agentNetwork=agentNetwork)
                # Spawn a very simple WSGI server.
                self._server = make_server(host=self.ip_addr, port=self.port, app=self.app.server)

        else:
            print(f"Dashboard or something else is running on: {ip_addr}:{port}. If "
                  f"you cannot access the dashboard in your browser, try initializing "
                  f"your agent network with any other port AgentNetwork([...], "
                  f"port=<OTHER_PORT_THAN_{port}>).")

    def run(self):
        """This is actually executed on calling start() and brings up the server"""
        if hasattr(self, "_server"):
            print(
                f"\n--------------------------------------------------------------\n"
                f"|                                                            |\n"
                f"| Your agent network is starting up. Open your browser and   |\n"
                f"| visit the agentMET4FOF dashboard on "
                f"http://{self.ip_addr}:{self.port}/ |\n"
                f"|                                                            |\n"
                f"--------------------------------------------------------------\n"
            )
            self._server.serve_forever()

    def init_app_layout(self,update_interval_seconds=3, max_monitors=10, dashboard_layouts=[]):
        """
        Initialises the overall dash app "layout" which has two sub-pages (Agent network and ML experiment)

        Parameters
        ----------
        update_interval_seconds : float or int
            Auto refresh rate which the app queries the states of Agent Network to update the graphs and display

        max_monitors : int
            Due to complexity in managing and instantiating dynamic figures, a maximum number of monitors is specified first and only the
            each Monitor Agent will occupy one of these figures. It is not ideal, but will undergo changes for the better.

        Returns
        -------
        app : Dash app object
        """
        app = dash.Dash(__name__,
                        external_stylesheets=self.external_stylesheets,
                        external_scripts=self.external_scripts
                        )
        app.update_interval_seconds = update_interval_seconds
        app.num_monitors = max_monitors

        #initialise dashboard layout objects
        self.dashboard_layouts = [dashboard_layout(app) for dashboard_layout in dashboard_layouts]

        app.layout = html.Div(children=[
                #header
                html.Nav([
                    html.Div([
                        html.A("Distributed Quality Analytics Testbed", className="brand-logo center"),
                        html.Ul([
                        ], className="right hide-on-med-and-down"),
                        visdcc.Run_js(id='toast-js-script'),
                        dcc.Interval(id='interval-update-toast',
                                     interval=1 * 1000,  # in milliseconds
                                     n_intervals=0
                                     )
                    ], className="nav-wrapper container")

                ], className="light-blue lighten-1"),
                dcc.Tabs(id="main-tabs", value="agt-net", children=[
                    dashboard_layout.dcc_tab for dashboard_layout in self.dashboard_layouts
                ]),
                html.Div(id="page-div",children=[
                dashboard_layout.get_layout() for dashboard_layout in self.dashboard_layouts
                ]),

        ])

        app.toast_contents = []
        def raise_toast_(message, app=app):
            raise_toast(message,app=app)
        app.raise_toast = raise_toast_

        @app.callback(
            dash.dependencies.Output('toast-js-script', 'run'),
            [dash.dependencies.Input('interval-update-toast', 'n_intervals')])
        def myfun(n_intervals):
            # if there are messages in toast contents to be displayed
            if hasattr(app, "toast_contents") and len(app.toast_contents) > 0:
                # pop toast contents
                return "M.toast({html: '%s'})" % app.toast_contents.pop(0)

            else:
                return ""

        for dashboard_layout in self.dashboard_layouts:
            dashboard_layout.prepare_callbacks(app)

        @app.callback([dash.dependencies.Output('page-div', 'children')],
                      [dash.dependencies.Input('main-tabs', 'value')])
        def render_content(tab):
            for dashboard_layout in self.dashboard_layouts:
                if dashboard_layout.id == tab:
                    return [dashboard_layout.get_layout()]
        return app

    def is_port_available(self, ip_addr, _port):
        """Check if desired ip and port are available."""
        with socket.socket(socket.AF_INET, socket.SOCK_STREAM) as sock:
            # Set timeout to wait for response on ip:port.
            sock.settimeout(1)
            # Check if connection is possible and shutdown checking connection.
            # Presumably this means, that a dashboard is running.
            if sock.connect_ex((ip_addr, _port)) == 0:
                sock.shutdown(socket.SHUT_RDWR)
                return False
            # So no dashboard seems to running. Here we check, if anything else is
            # running on that port.
            for connection in psutil.net_connections():
                if connection.laddr.port == _port and connection.laddr.ip == ip_addr:
                    return False
            # Seems as if, we can actually start our dashboard server.
            return True


class AgentDashboardProcess(AgentDashboard, Process):
    """Represents an agent dashboard for the osBrain backend"""


class AgentDashboardThread(AgentDashboard, Thread):
    """Represents an agent dashboard for the Mesa backend"""

    def __init__(
            self,
            dashboard_modules=[],
            dashboard_layouts=[],
            dashboard_update_interval=3,
            max_monitors=10,
            ip_addr="127.0.0.1",
            port=8050,
            agentNetwork="127.0.0.1",
            agent_ip_addr=3333,
            agent_port=None
    ):
        super(AgentDashboardThread, self).__init__(
            dashboard_modules=dashboard_modules,
            dashboard_layouts=dashboard_layouts,
            dashboard_update_interval = dashboard_update_interval,
            max_monitors=max_monitors,
            ip_addr=ip_addr,
            port=port,
            agentNetwork=agentNetwork,
            agent_ip_addr=agent_ip_addr,
            agent_port=agent_port
        )
        # Make sure, we are actually able to stop the server running from outside by
        # calling terminate() later.
        self._supposed_to_run = True

    def run(self):
        """This is actually executed on calling start() and brings up the server"""
        if hasattr(self, "_server"):
            super().run()
            # Make sure, we are actually able to stop the server running from outside.
            while not self._supposed_to_run:
                sleep(9)
            return 0
        return 1

    def terminate(self):
        """This is shutting down the application server serving the web interface"""
        try:
            self._server.shutdown()
        except AttributeError:
            # In this case the dashboard has in fact already been shutdown earlier.
            pass
        self._supposed_to_run = False<|MERGE_RESOLUTION|>--- conflicted
+++ resolved
@@ -7,12 +7,10 @@
 
 import dash
 import dash_core_components as dcc
-<<<<<<< HEAD
+import dash_html_components as html
+import dash_core_components as dcc
 import visdcc
-=======
-import dash_html_components as html
 import psutil
->>>>>>> fc8917a5
 
 from .Dashboard_Control import _Dashboard_Control
 from .LayoutHelper import raise_toast
