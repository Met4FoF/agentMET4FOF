--- conflicted
+++ resolved
@@ -7,12 +7,8 @@
 import dash
 import dash_core_components as dcc
 import dash_html_components as html
-<<<<<<< HEAD
-import psutil
-=======
 from multiprocess.context import Process
 
->>>>>>> bbc1ae92
 from .Dashboard_Control import _Dashboard_Control
 
 
