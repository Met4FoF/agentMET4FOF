import warnings

import dash
import dash_core_components as dcc
import dash_cytoscape as cyto
import dash_html_components as html
import networkx as nx
from dash.dependencies import ClientsideFunction
from dash.exceptions import PreventUpdate

from . import LayoutHelper
<<<<<<< HEAD
from .LayoutHelper import create_edges_cytoscape, create_monitor_graph, \
    create_nodes_cytoscape, get_param_dash_component, extract_param_dropdown

=======
>>>>>>> fc8917a5
from .Dashboard_layout_base import Dashboard_Layout_Base
from .LayoutHelper import (
    create_edges_cytoscape,
    create_monitor_graph,
    create_nodes_cytoscape,
)
from .. import agents as agentmet4fof_module

class Dashboard_agt_net(Dashboard_Layout_Base):
    def set_layout_name(self, id="agt-net", title="Agent Network"):
        self.id = id
        self.title = title

    def get_multiple_graphs(self, num_monitors=10):
        return [dcc.Graph(id='monitors-graph-' + str(i), figure={}, style={'height': '90vh'}) for i in
                range(num_monitors)]

    def get_layout(self, update_interval_seconds=3, num_monitors=10):
        # body
        return html.Div(className="row", children=[

            # main panel
            html.Div(className="col s9", children=[
                html.Div(className="card", children=[
                    html.Div(className="card-content", children=[
                        # html.Span(className="card-title", children=["Agent Network"]),
                        # html.P(children=["Active agents running in agent network"]),
                        html.Div(className="row", children=[
                            html.Div(className="col", children=[
                                LayoutHelper.html_button(icon="play_circle_filled", text="Start", id="start-button")
                            ]),
                            html.Div(className="col", children=[
                                LayoutHelper.html_button(icon="stop", text="Stop", id="stop-button")
                            ]),

                            html.Div(className="col", children=[
                                LayoutHelper.html_button(icon="restore", text="Reset", id="reset-button")
                            ]),
                        ])

                    ]),
                    html.Div(className="card-action", children=[
                        cyto.Cytoscape(
                            id='agents-network',
                            layout={'name': 'breadthfirst'},
                            style={'width': '100%', 'height': '600px'},
                            elements=[],
                            stylesheet=[
                                {'selector': 'node', 'style':
                                    {'label': 'data(id)',
                                     'shape': 'rectangle'}
                                 },
                                {'selector': 'edge',
                                 'style': {'curve-style': 'bezier', 'mid-target-arrow-shape':
                                     'triangle', 'arrow-scale': 2, 'line-color': '#4287f5',
                                           'mid-target-arrow-color': '#4287f5'},
                                 },
                                {
                                    'selector': '.rectangle',
                                    'style': {
                                        'shape': 'rectangle'
                                    }
                                },
                                {
                                    'selector': '.triangle',
                                    'style': {
                                        'shape': 'triangle'
                                    }
                                },
                                {
                                    'selector': '.octagon',
                                    'style': {
                                        'shape': 'octagon'
                                    }
                                },
                                {
                                    'selector': '.ellipse',
                                    'style': {
                                        'shape': 'ellipse'
                                    }
                                },
                                {
                                    'selector': '.bluebackground',
                                    'style': {
                                        'background-color': '#c4fdff'
                                    }
                                },
                                {
                                    'selector': '.blue',
                                    'style': {
                                        'background-color': '#006db5'
                                    }
                                },
                                {
                                    'selector': '.coalition',
                                    'style': {'line-style': 'dashed'}
                                },
                            ]

                        )

                    ])

                ]),
                html.H5(className="card", id="matplotlib-division", children=" "),
                html.Div(className="card", id="monitors-temp-division",
                         children=self.get_multiple_graphs(num_monitors)),

            ]),

            # side panel
            html.Div(className="col s3 ", children=[
                html.Div(className="card blue lighten-4", children=[
                    html.Div(className="card-content", children=[

                        html.Div(style={'margin-top': '20px'}, children=[
                            html.H6(className="black-text", children="Add Agent"),
                            dcc.Dropdown(id="add-modules-dropdown", style={'margin-bottom': '35px'}),

                            html.Div(className="input-field", id="agent-init-div", children=[
                                html.I(className="material-icons prefix", children=["account_circle"]),
                                dcc.Input(
                                    id="agent-init-name",
                                    type="text",
                                    value="",
                                    className="validate"
                                ),
                                html.Label(children="New Agent Name", htmlFor="agent-init-name", className="active")
                            ]),
                            html.Div(style={'margin-top': '10px'}, id="agent-init-params", children=[

                            ]),
                            LayoutHelper.html_button(icon="person_add", text="Add Agent", id="add-module-button"),
                            LayoutHelper.html_button(icon="delete_forever", text="Remove Agent",
                                                     id="remove-module-button", style={"margin-left": '4px'})

                        ]),

                        html.Div(style={'margin-top': '30px'}, children=[
                            html.H6(className="black-text", children="Add Coalition", style={'margin-bottom': '20px'}),
                            html.Div(className="input-field", children=[
                                html.I(className="material-icons prefix", children=["dvr"]),
                                dcc.Input(
                                    id="coalition-name",
                                    type="text",
                                    value="",
                                    className="validate"
                                ),
                                html.Label(children="New Coalition Name", htmlFor="coalition-name")
                            ]),
                            LayoutHelper.html_button(icon="add_to_queue", text="Add Coalition",
                                                     id="add-coalition-button")
                        ])
                    ])
                ]),

                html.Div(className="card green lighten-4", children=[

                    html.Div(className="card-content", children=[
                        # side panel contents here
                        html.H5("Agent Configuration"),
                        html.H6(id='selected-node', children="Not selected", className="flow-text",
                                style={"font-weight": "bold"}),

                        html.H6(id='input-names', children="Not selected", className="flow-text"),
                        html.H6(id='output-names', children="Not selected", className="flow-text"),

                        html.Div(style={'margin-top': '20px'}, children=[
                            html.H6(className="black-text", children="Select Output Module"),
                            dcc.Dropdown(id="connect-modules-dropdown"),

                            LayoutHelper.html_button(icon="link", text="Connect Agent", id="connect-module-button"),
                            LayoutHelper.html_button(icon="highlight_off", text="Disconnect Agent",
                                                     id="disconnect-module-button", style={"margin-left": '4px'})

                        ]),
                        html.H6(id='agent-parameters', children="Not selected", className="flow-text"),
                        html.P(id="connect_placeholder", className="black-text", children=" "),
                        html.P(id="disconnect_placeholder", className="black-text", children=" "),
                        html.P(id="monitor_placeholder", className="black-text", children=" "),
                        html.P(id="mpld3_placeholder", className="black-text", children=" "),
                        # visdcc.Run_js(id='toast-js-script')
                    ])

                ])

            ]),
            dcc.Interval(
                id='interval-component-network-graph',
                interval=update_interval_seconds * 1000,  # in milliseconds
                n_intervals=0
            ),
            dcc.Interval(
                id='interval-add-module-list',
                interval=1000 * 1000,  # in milliseconds
                n_intervals=0
            ),
            dcc.Interval(
                id='interval-update-monitor-graph',
                interval=update_interval_seconds * 1000,  # in milliseconds
                n_intervals=0
            ),

        ])

    def prepare_callbacks(self, app):


        # Update network graph per interval
        @app.callback([dash.dependencies.Output('agents-network', 'elements'),
                       dash.dependencies.Output('connect-modules-dropdown', 'options')],
                      [dash.dependencies.Input('interval-component-network-graph', 'n_intervals'),
                       # dash.dependencies.Input('connect-module-button', 'n_clicks')
                       ],
                      [dash.dependencies.State('agents-network', 'elements')]
                      )
        def update_network_graph(n_intervals, graph_elements):

            # get nameserver
            agentNetwork = app.dashboard_ctrl.agentNetwork

            # update node graph
            agentNetwork.update_networkx()
            nodes, edges = agentNetwork.get_nodes_edges()

            # get coalitions of agents
            coalitions = agentNetwork.coalitions
            num_agent_coalitions = sum([len(coalition.agent_names()) for coalition in coalitions])
            if not hasattr(app, "num_agent_coalitions"):
                app.num_agent_coalitions = num_agent_coalitions

            # if current graph number is different more than before, then update graph
            if (len(graph_elements) != (len(nodes) + len(edges) + len(coalitions))) or (app.num_agent_coalitions != num_agent_coalitions):
                # if(app.dashboard_ctrl.agent_graph.number_of_nodes() != len(nodes) or app.dashboard_ctrl.agent_graph.number_of_edges() != len(edges)) or n_intervals == 0:
                new_G = nx.DiGraph()
                new_G.add_nodes_from(nodes(data=True))
                new_G.add_edges_from(edges)

                nodes_elements = create_nodes_cytoscape(new_G)
                edges_elements = create_edges_cytoscape(edges)
                # print(edges_elements)
                # draw coalition nodes, and assign child nodes to coalition nodes
                if len(agentNetwork.coalitions) > 0:
                    parent_elements = [{"data": {'id': coalition.name, 'label': coalition.name},
                                        'classes': 'bluebackground'} for coalition in agentNetwork.coalitions]
                    for coalition in coalitions:
                        # check if agent is in the coalition, set its parents
                        for agent_node in nodes_elements:
                            if agent_node["data"]["id"] in coalition.agent_names():
                                agent_node["data"].update({'parent': coalition.name})

                        # change edge styles within coalition to dashed
                        for edges in edges_elements:
                            if edges["data"]["source"] in coalition.agent_names() and edges["data"][
                                "target"] in coalition.agent_names():
                                edges.update({'classes': "coalition"})
                else:
                    parent_elements = []

                # update agent graph and number of coalitions
                app.dashboard_ctrl.agent_graph = new_G
                app.num_agent_coalitions = num_agent_coalitions

                # update agents connect options
                node_connect_options = [{'label': agentName, 'value': agentName} for agentName in nodes]

                return [nodes_elements + edges_elements + parent_elements, node_connect_options]

            else:
                raise PreventUpdate

        @app.callback([dash.dependencies.Output('add-modules-dropdown', 'options'),
                       ],
                      [dash.dependencies.Input('interval-add-module-list', 'n_intervals')
                       ])
        def update_add_module_list(n_interval):
            # get nameserver
            agentTypes = app.dashboard_ctrl.get_agentTypes()
            module_add_options = [{'label': agentType, 'value': agentType} for agentType in list(agentTypes.keys())]

            datasets = app.dashboard_ctrl.get_datasets()
            module_dataset_options = [{'label': dataset, 'value': dataset} for dataset in list(datasets.keys())]

            return [module_add_options]

        # Start button click
        @app.callback(dash.dependencies.Output('start-button', 'children'),
                      [dash.dependencies.Input('start-button', 'n_clicks')
                       ])
        def start_button_click(n_clicks):
            if n_clicks is not None:
                app.dashboard_ctrl.agentNetwork.set_running_state()
                app.raise_toast("Set agents state : %s !" % "Running")
            raise PreventUpdate

        # Stop button click
        @app.callback(dash.dependencies.Output('stop-button', 'children'),
                      [dash.dependencies.Input('stop-button', 'n_clicks')
                       ])
        def stop_button_click(n_clicks):
            if n_clicks is not None:
                app.dashboard_ctrl.agentNetwork.set_stop_state()
                app.raise_toast("Set agents state : %s !" % "Stop")
            raise PreventUpdate

        # Handle click of the reset button.
        @app.callback(
            dash.dependencies.Output("reset-button", "children"),
            [dash.dependencies.Input("reset-button", "n_clicks")],
        )
        def reset_button_click(n_clicks):
            if n_clicks is not None:
                app.dashboard_ctrl.agentNetwork.reset_agents()
                app.raise_toast("Reset agent states !")
            raise PreventUpdate


        # Init Agent Parameters choices
        @app.callback([dash.dependencies.Output('agent-init-name', 'value'),
                       dash.dependencies.Output('agent-init-div', 'style'),
                       dash.dependencies.Output('agent-init-params', 'children')],
                      [dash.dependencies.Input('add-modules-dropdown', 'value')],
                      )
        def add_agent_init_params(add_dropdown_val):
            # selected a class from the dropdown
            agentNetwork = app.dashboard_ctrl.agentNetwork
            if add_dropdown_val is not None:
                selected_agent_class = app.dashboard_ctrl.get_agentTypes()[add_dropdown_val]
                if hasattr(selected_agent_class,'parameter_choices'):
                    init_param_components =  [get_param_dash_component(key,val) for key,val in selected_agent_class.parameter_choices.items()]
                else:
                    init_param_components = []

                unique_agent_name =agentNetwork.generate_module_name_byType(selected_agent_class)

                return [unique_agent_name, {"display":"block"}, init_param_components]
            else:
                return ["", {"display":"none"},[]]

        # Add agent button click
        @app.callback(dash.dependencies.Output('add-module-button', 'children'),
                      [dash.dependencies.Input('add-module-button', 'n_clicks')],
                      [dash.dependencies.State('add-modules-dropdown', 'value'),
                       dash.dependencies.State('agent-init-name', 'value'),
                       dash.dependencies.State('agent-init-params', 'children'),
                       ]
                      )
        def add_agent_button_click(n_clicks, add_dropdown_val, init_name_input, init_params_div):
            # for add agent button click
            if n_clicks is not None:
                agentTypes = app.dashboard_ctrl.get_agentTypes()
                init_params_kwargs = extract_param_dropdown(init_params_div)
                new_agent = app.dashboard_ctrl.agentNetwork.add_agent(name=init_name_input, agentType=agentTypes[add_dropdown_val], **init_params_kwargs)
                app.raise_toast("Spawned new agent : %s !" % init_name_input)
            raise PreventUpdate

        # Add agent button click
        @app.callback(dash.dependencies.Output('remove-module-button', 'children'),
                      [dash.dependencies.Input('remove-module-button', 'n_clicks')],
                      [dash.dependencies.State('selected-node', 'children')]
                      )
        def remove_agent_button_click(n_clicks, current_agent_id):
            # for add agent button click
            if n_clicks is not None and current_agent_id != "Not selected":
                app.dashboard_ctrl.agentNetwork.remove_agent(current_agent_id)
                app.raise_toast("Removed agent : %s !" % current_agent_id)
            raise PreventUpdate

        # Add coalition button click
        @app.callback([dash.dependencies.Output('coalition-name', 'value')],
                      [dash.dependencies.Input('add-coalition-button', 'n_clicks')],
                      [dash.dependencies.State('coalition-name', 'value'),
                       ]
                      )
        def add_coalition_button_click(n_clicks, coalition_name):
            agentNetwork = app.dashboard_ctrl.agentNetwork

            if n_clicks is not None:
                if coalition_name != "":
                    new_coalition = app.dashboard_ctrl.agentNetwork.add_coalition(name=coalition_name)
                    app.raise_toast("Created new coalition : %s !" % coalition_name)
            return [""]


        @app.callback(dash.dependencies.Output('connect_placeholder', 'children'),
                      [dash.dependencies.Input('connect-module-button', 'n_clicks')],
                      [dash.dependencies.State('connect-modules-dropdown', 'value'),
                       dash.dependencies.State('selected-node', 'children')])
        def bind_module_click(n_clicks_connect, dropdown_value, current_agent_id):
            if n_clicks_connect is not None and current_agent_id != "Not selected":
                # get nameserver
                agentNetwork = app.dashboard_ctrl.agentNetwork
                target_agent = agentNetwork.get_agent(dropdown_value)
                # for connect module button click
                # connect agents
                if current_agent_id in agentNetwork.agents():
                    if current_agent_id != dropdown_value:
                        agentNetwork.bind_agents(agentNetwork.get_agent(current_agent_id),
                                                 target_agent)
                        app.raise_toast("Connected %s to %s !" % (current_agent_id, target_agent.name))
                # otherwise, selected is a coalition
                # add it into coalition
                else:
                    agentNetwork.add_coalition_agent(name=current_agent_id, agents=[target_agent])
                    app.raise_toast("%s joined %s coalition !" % (target_agent.name, current_agent_id))

            raise PreventUpdate

        @app.callback(dash.dependencies.Output('disconnect_placeholder', 'children'),
                      [dash.dependencies.Input('disconnect-module-button', 'n_clicks')],
                      [dash.dependencies.State('connect-modules-dropdown', 'value'),
                       dash.dependencies.State('selected-node', 'children')])
        def unbind_module_click(n_clicks_disconnect, dropdown_value, current_agent_id):
            if (n_clicks_disconnect is not None):
                # get nameserver
                agentNetwork = app.dashboard_ctrl.agentNetwork
                target_agent = agentNetwork.get_agent(dropdown_value)

                # for connect module button click
                # disconnect agents
                if current_agent_id in agentNetwork.agents():
                    if current_agent_id != dropdown_value:
                        agentNetwork.unbind_agents(agentNetwork.get_agent(current_agent_id),
                                                 target_agent)
                        app.raise_toast("Disconnected %s from %s !" % (current_agent_id, target_agent.name))
                # otherwise, selected is a coalition
                # remove it from coalition
                else:
                    agentNetwork.remove_coalition_agent(coalition_name=current_agent_id, agent_name=target_agent.name)
                    app.raise_toast("%s removed from %s coalition !" % (target_agent.name, current_agent_id))
            raise PreventUpdate

        @app.callback([dash.dependencies.Output('selected-node', 'children'),
                       dash.dependencies.Output('input-names', 'children'),
                       dash.dependencies.Output('output-names', 'children'),
                       dash.dependencies.Output('agent-parameters', 'children'),
                       ],
                      [dash.dependencies.Input('agents-network', 'tapNodeData')])
        def displayTapNodeData(data):
            input_names = []
            output_names = []
            agent_parameters_div = []

            if data is not None:
                current_agent_id = data['id']
                # get nameserver
                agentNetwork = app.dashboard_ctrl.agentNetwork

                # selected agent
                if current_agent_id in agentNetwork.agents():
                    app.dashboard_ctrl.current_selected_agent = agentNetwork.get_agent(current_agent_id)
                    input_names = list(app.dashboard_ctrl.current_selected_agent.get_attr('Inputs').keys())
                    output_names = list(app.dashboard_ctrl.current_selected_agent.get_attr('Outputs').keys())
                    agent_parameters = app.dashboard_ctrl.current_selected_agent.get_all_attr()

                    # formatting
                    input_names = ["Inputs: "] + [input_name + ", " for input_name in input_names]
                    output_names = ["Outputs: "] + [output_name + ", " for output_name in output_names]
                    agent_parameters_texts = [LayoutHelper.visualise_agent_parameters(k, v) for k, v in
                                              agent_parameters.items()]
                    agent_parameters_div = [html.H6("Parameters: ")] + agent_parameters_texts

                    return [current_agent_id,  input_names, output_names, agent_parameters_div]

                # selected coalition
                else:
                    coalition = agentNetwork.get_coalition(current_agent_id)
                    agent_members = [html.H6("Agents: ")] + [str(coalition.agent_names())]

                    return [current_agent_id,[], [], agent_members]

            else:
                return ["Not selected", input_names, output_names, agent_parameters_div]

        # define maximum number of monitors graph
        output_figures = [dash.dependencies.Output('monitors-graph-' + str(i), 'figure') for i in
                          range(app.num_monitors)]
        output_styles = [dash.dependencies.Output('monitors-graph-' + str(i), 'style') for i in range(app.num_monitors)]
        outputs = output_figures + output_styles

        @app.callback(outputs,
                      [dash.dependencies.Input('interval-update-monitor-graph', 'n_intervals')])
        def plot_monitor_memory(n_interval):
            # get nameserver
            agentNetwork = app.dashboard_ctrl.agentNetwork

            # check if agent network is running and first_time running
            # if it isn't, abort updating graphs
            if agentNetwork.get_mode() != "Running" and agentNetwork.get_mode() != "Reset" and n_interval > 0:
                raise PreventUpdate

            agent_names = agentNetwork.agents('MonitorAgent')  # get all agent names
            app.num_monitor = len(agent_names)
            monitor_graphs = [{'data': []} for i in range(app.num_monitors)]
            style_graphs = [{'opacity': 0, 'width': 10, 'height': 10} for i in range(app.num_monitors)]

            for monitor_id, monitor_agent in enumerate(agent_names):
                memory_data = agentNetwork.get_agent(monitor_agent).get_attr('buffer').buffer
                custom_plot_function = agentNetwork.get_agent(monitor_agent).get_attr('custom_plot_function')
                data = []
                for sender_agent in memory_data.keys():
                    # if custom plot function is not provided, resolve to default plotting
                    if type(custom_plot_function).__name__ == "int":
                        traces = create_monitor_graph(memory_data[sender_agent], sender_agent)
                    # otherwise call custom plot function and load up custom plot parameters
                    else:
                        custom_plot_parameters = agentNetwork.get_agent(monitor_agent).get_attr(
                            'custom_plot_parameters')
                        # Handle iterable of traces.
                        traces = custom_plot_function(
                            memory_data[sender_agent],
                            sender_agent,
                            **custom_plot_parameters
                        )

                    if (
                            isinstance(traces, tuple)
                            or isinstance(traces, list)
                            or isinstance(traces, set)
                    ):
                        for trace in traces:
                            data.append(trace)
                    else:
                        data.append(traces)

                if len(data) > 5:
                    y_title_offset = 0.1
                else:
                    y_title_offset = -0.1

                # Check if any metadata is present that can be used to generate axis
                # labels or otherwise use default labels.
                if (len(memory_data) > 0 and
                    isinstance(memory_data[sender_agent], dict)
                    and "metadata" in memory_data[sender_agent].keys()
                ):
                    # The metadata currently is always a list in the
                    # beginning containing at least one element.
                    desc = memory_data[sender_agent]["metadata"][0]

                    # We now expect metadata to be of type
                    # time-series-metadata.scheme.MetaData. We try to access the
                    # object correspondingly and throw a meaningful error message in
                    # case something goes wrong.
                    try:
                        t_name, t_unit = desc.time.values()
                        v_name, v_unit = desc.get_quantity().values()
                    except TypeError:
                        raise TypeError(
                            f"The Dashboard tried to access an agents metadata but an"
                            f"error occurred. Metadata is " f"of type {type(desc)} "
                            f"but is expected to be of type ""{type(MetaData)}. " 
                            f"Its value is: \n\n{desc}"
                        )

                    # After successfully extracting the metadata itself, we concatenate
                    # the important parts to get the labels.
                    x_label = f"{t_name} [{t_unit}]"
                    y_label = f"{v_name} [{v_unit}]"
                else:
                    # If no metadata is available we set reasonable defaults. Since
                    # we could deal with any data in the time as well as in the
                    # frequency domain, we keep it fairly generic.
                    warnings.warn(
                        f"The Dashboard shows a plot for monitor agent '"
                        f"{monitor_agent}' without any axes labels specified. The "
                        f"labels will be represented by generic place holders. Check "
                        f"out tutorial 4 to find out how to specify custom labels."
                    )
                    x_label = "Product Number"
                    y_label = "Total Log-likelihood (BAE)"

                monitor_graph = {
                    'data': data,
                    'layout': {
                        'title': {
                            'text': monitor_agent,
                            'y': y_title_offset,
                            'x': 0.5,
                            'xanchor': 'center',
                            'yanchor': 'bottom'
                        },
                        'xaxis': {'title': {'text': x_label}},
                        'yaxis': {'title': {'text': y_label}},
                        'uirevision': app.num_monitor,
                        'showlegend': True,
                        'legend': dict(xanchor='auto', yanchor='bottom', x=1, y=1, orientation="h"),
                        # 'margin':dict(t=150)
                    },
                }

                monitor_graphs[monitor_id] = monitor_graph
                # style_graphs[monitor_id]= {'opacity':1.0, 'width':'100%','height':'100%'}
                style_graphs[monitor_id] = {'opacity': 1.0, 'height': 'auto'}
            # monitor_graphs = monitor_graphs+ [{'displayModeBar': False, 'editable': False, 'scrollZoom':False}]
            return monitor_graphs + style_graphs

        def _handle_matplotlib_figure(input_data, from_agent_name: str, mode="image"):
            """
            Internal function. Checks the mode of matplotlib.figure.Fig to be plotted
            Either it is a base64 str image, or a plotly graph

            This is used in plotting the received matplotlib figures in the MonitorAgent's plot memory.
            """
            if mode == "plotly":
                new_graph = dcc.Graph(figure=input_data)
            elif mode == "image":
                new_graph = html.Img(src=input_data, title=from_agent_name)
            elif mode == "mpld3":
                new_input_data = str(input_data).replace("'", '"')
                new_input_data = new_input_data.replace("(", "[")
                new_input_data = new_input_data.replace(")", "]")
                new_input_data = new_input_data.replace("None", "null")
                new_input_data = new_input_data.replace("False", "false")
                new_input_data = new_input_data.replace("True", "true")
                fig_json = html.P(new_input_data, style={'display': 'none'})
                new_graph = html.Div(id="d3_" + from_agent_name, children=fig_json)

            return new_graph

        # load Monitors data and draw - all at once
        @app.callback([dash.dependencies.Output('matplotlib-division', 'children')],
                      [dash.dependencies.Input('interval-update-monitor-graph', 'n_intervals')])
        def plot_monitor_graphs(n_interval):
            # get nameserver
            agentNetwork = app.dashboard_ctrl.agentNetwork

            # check if agent network is running and first_time running
            # if it isn't, abort updating graphs
            # if agentNetwork._get_mode() != "Running" and n_interval > 0:
            if agentNetwork.get_mode() != "Running" and n_interval > 0:
                raise PreventUpdate

            agent_names = agentNetwork.agents()  # get all agent names
            agent_type = "Monitor"  # all agents with Monitor in its name will be selected
            plots_data = {}  # storage for all monitor agent's memory

            # load data from all Monitor agent's memory
            for agent_name in agent_names:
                if agent_type in agent_name:
                    monitor_agent = agentNetwork.get_agent(agent_name)
                    plots = monitor_agent.get_attr('plots')
                    plots_data.update({agent_name: plots})

            # now monitors_data = {'monitor_agent1_name':agent1_memory, 'monitor_agent2_name':agent2_memory }
            # now create a plot for each monitor agent
            # initialize necessary variables for plotting multi-graphs
            subplot_titles = tuple(list(plots_data.keys()))
            num_graphs = len(list(plots_data.keys()))
            all_graphs = []
            # now loop through monitors_data's every monitor agent's memory
            # build a graph from every monitor agent's `plots`
            for count, agent_name in enumerate(plots_data.keys()):
                plot_data = plots_data[agent_name]
                html_div_monitor = []
                html_div_monitor.append(html.H5(agent_name, style={"text-align": "center"}))
                # create a new graph for every agent
                for from_agent_name in plot_data:
                    # get the graph relevant to 'monitor_agent_input'
                    graph = plot_data[from_agent_name]
                    print(graph)
                    # handle list of graphs
                    if (isinstance(graph["fig"], tuple) or isinstance(graph["fig"], list) or isinstance(graph["fig"],
                                                                                                        set)):
                        for graph_id, graph_ in enumerate(graph["fig"]):
                            new_graph = _handle_matplotlib_figure(graph_, from_agent_name + str(graph_id),
                                                                  graph["mode"])
                            html_div_monitor.append(new_graph)
                    else:
                        new_graph = _handle_matplotlib_figure(graph["fig"], from_agent_name, graph["mode"])
                        html_div_monitor.append(new_graph)

                # only add the graph if there is some plots in the Monitor Agent
                if len(html_div_monitor) > 1:
                    all_graphs.append(html.Div(className="card", children=html_div_monitor))

            # set dimensions of each monitor agent's graph
            return [all_graphs]



        app.clientside_callback(
            ClientsideFunction(
                namespace='clientside',
                function_name='render_mpld3_each'
            ),
            dash.dependencies.Output('mpld3_placeholder', 'children'),
            [dash.dependencies.Input('matplotlib-division', 'children')]
        )


        return app<|MERGE_RESOLUTION|>--- conflicted
+++ resolved
@@ -9,19 +9,10 @@
 from dash.exceptions import PreventUpdate
 
 from . import LayoutHelper
-<<<<<<< HEAD
 from .LayoutHelper import create_edges_cytoscape, create_monitor_graph, \
     create_nodes_cytoscape, get_param_dash_component, extract_param_dropdown
-
-=======
->>>>>>> fc8917a5
 from .Dashboard_layout_base import Dashboard_Layout_Base
-from .LayoutHelper import (
-    create_edges_cytoscape,
-    create_monitor_graph,
-    create_nodes_cytoscape,
-)
-from .. import agents as agentmet4fof_module
+
 
 class Dashboard_agt_net(Dashboard_Layout_Base):
     def set_layout_name(self, id="agt-net", title="Agent Network"):
