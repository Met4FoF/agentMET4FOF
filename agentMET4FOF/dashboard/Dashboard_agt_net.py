import sys
import warnings
from collections import Iterable

import dash
import dash_core_components as dcc
import dash_cytoscape as cyto
import dash_html_components as html
import networkx as nx
from dash.dependencies import ClientsideFunction
from dash.exceptions import PreventUpdate
from time_series_metadata.scheme import MetaData

from . import LayoutHelper
from .LayoutHelper import create_edges_cytoscape, create_monitor_graph, \
    create_nodes_cytoscape
from .. import agents as agentmet4fof_module

from .Dashboard_layout_base import Dashboard_Layout_Base


class Dashboard_agt_net(Dashboard_Layout_Base):
    def set_layout_name(self, id="agt-net", title="Agent Network"):
        self.id = id
        self.title = title

    def get_multiple_graphs(self, num_monitors=10):
        return [dcc.Graph(id='monitors-graph-' + str(i), figure={}, style={'height': '90vh'}) for i in
                range(num_monitors)]

    def get_layout(self, update_interval_seconds=3, num_monitors=10):
        # body
        return html.Div(className="row", children=[

            # main panel
            html.Div(className="col s9", children=[
                html.Div(className="card", children=[
                    html.Div(className="card-content", children=[
                        # html.Span(className="card-title", children=["Agent Network"]),
                        # html.P(children=["Active agents running in agent network"]),
                        html.Div(className="row", children=[
                            html.Div(className="col", children=[
                                LayoutHelper.html_button(icon="play_circle_filled", text="Start", id="start-button")
                            ]),
                            html.Div(className="col", children=[
                                LayoutHelper.html_button(icon="stop", text="Stop", id="stop-button")
                            ]),

                            html.Div(className="col", children=[
                                LayoutHelper.html_button(icon="restore", text="Reset", id="reset-button")
                            ]),
                        ])

                    ]),
                    html.Div(className="card-action", children=[
                        cyto.Cytoscape(
                            id='agents-network',
                            layout={'name': 'breadthfirst'},
                            style={'width': '100%', 'height': '600px'},
                            elements=[],
                            stylesheet=[
                                {'selector': 'node', 'style':
                                    {'label': 'data(id)',
                                     'shape': 'rectangle'}
                                 },
                                {'selector': 'edge',
                                 'style': {'curve-style': 'bezier', 'mid-target-arrow-shape':
                                     'triangle', 'arrow-scale': 2, 'line-color': '#4287f5',
                                           'mid-target-arrow-color': '#4287f5'},
                                 },
                                {
                                    'selector': '.rectangle',
                                    'style': {
                                        'shape': 'rectangle'
                                    }
                                },
                                {
                                    'selector': '.triangle',
                                    'style': {
                                        'shape': 'triangle'
                                    }
                                },
                                {
                                    'selector': '.octagon',
                                    'style': {
                                        'shape': 'octagon'
                                    }
                                },
                                {
                                    'selector': '.ellipse',
                                    'style': {
                                        'shape': 'ellipse'
                                    }
                                },
                                {
                                    'selector': '.bluebackground',
                                    'style': {
                                        'background-color': '#c4fdff'
                                    }
                                },
                                {
                                    'selector': '.blue',
                                    'style': {
                                        'background-color': '#006db5'
                                    }
                                },
                                {
                                    'selector': '.coalition',
                                    'style': {'line-style': 'dashed'}
                                },
                            ]

                        )

                    ])

                ]),
                html.H5(className="card", id="matplotlib-division", children=" "),
                html.Div(className="card", id="monitors-temp-division",
                         children=self.get_multiple_graphs(num_monitors)),

            ]),

            # side panel
            html.Div(className="col s3 ", children=[
                html.Div(className="card blue lighten-4", children=[
                    html.Div(className="card-content", children=[

                        html.Div(style={'margin-top': '20px'}, children=[
                            html.H6(className="black-text", children="Add Agent"),
                            dcc.Dropdown(id="add-modules-dropdown"),
                            LayoutHelper.html_button(icon="person_add", text="Add Agent", id="add-module-button"),
                            LayoutHelper.html_button(icon="delete_forever", text="Remove Agent",
                                                     id="remove-module-button", style={"margin-left": '4px'})

                        ]),

                        html.Div(style={'margin-top': '20px'}, children=[
                            html.H6(className="black-text", children="Dataset"),
                            dcc.Dropdown(id="add-dataset-dropdown"),
                            LayoutHelper.html_button(icon="add_to_queue", text="Add Datastream Agent",
                                                     id="add-dataset-button")
                        ])
                    ])
                ]),

                html.Div(className="card green lighten-4", children=[

                    html.Div(className="card-content", children=[
                        # side panel contents here
                        html.H5("Agent Configuration"),
                        html.H5(id='selected-node', children="Not selected", className="flow-text",
                                style={"font-weight": "bold"}),

                        html.H6(id='input-names', children="Not selected", className="flow-text"),
                        html.H6(id='output-names', children="Not selected", className="flow-text"),

                        html.Div(style={'margin-top': '20px'}, children=[
                            html.H6(className="black-text", children="Select Output Module"),
                            dcc.Dropdown(id="connect-modules-dropdown"),

                            LayoutHelper.html_button(icon="link", text="Connect Agent", id="connect-module-button"),
                            LayoutHelper.html_button(icon="highlight_off", text="Disconnect Agent",
                                                     id="disconnect-module-button", style={"margin-left": '4px'})

                        ]),
                        html.H6(id='agent-parameters', children="Not selected", className="flow-text"),
                        html.P(id="connect_placeholder", className="black-text", children=" "),
                        html.P(id="disconnect_placeholder", className="black-text", children=" "),
                        html.P(id="monitor_placeholder", className="black-text", children=" "),
                        html.P(id="mpld3_placeholder", className="black-text", children=" "),
                    ])

                ])

            ]),
            dcc.Interval(
                id='interval-component-network-graph',
                interval=update_interval_seconds * 1000,  # in milliseconds
                n_intervals=0
            ),
            dcc.Interval(
                id='interval-add-module-list',
                interval=1000 * 1000,  # in milliseconds
                n_intervals=0
            ),
            dcc.Interval(
                id='interval-update-monitor-graph',
                interval=update_interval_seconds * 1000,  # in milliseconds
                n_intervals=0
            )
        ])

    def prepare_callbacks(self, app):
        # Update network graph per interval
        @app.callback([dash.dependencies.Output('agents-network', 'elements'),
                       dash.dependencies.Output('connect-modules-dropdown', 'options')],
                      [dash.dependencies.Input('interval-component-network-graph', 'n_intervals')],
                      [dash.dependencies.State('agents-network', 'elements')]
                      )
        def update_network_graph(n_intervals, graph_elements):
            # get nameserver
            agentNetwork = app.dashboard_ctrl.agentNetwork

            # update node graph
            agentNetwork.update_networkx()
            nodes, edges = agentNetwork.get_nodes_edges()

            # get coalitions of agents
            coalitions = agentNetwork.coalitions

            # if current graph number is different more than before, then update graph
            if len(graph_elements) != (len(nodes) + len(edges) + len(coalitions)):
                # if(app.dashboard_ctrl.agent_graph.number_of_nodes() != len(nodes) or app.dashboard_ctrl.agent_graph.number_of_edges() != len(edges)) or n_intervals == 0:
                new_G = nx.DiGraph()
                new_G.add_nodes_from(nodes(data=True))
                new_G.add_edges_from(edges)

                nodes_elements = create_nodes_cytoscape(new_G)
                edges_elements = create_edges_cytoscape(edges)
                # print(edges_elements)
                # draw coalition nodes, and assign child nodes to coalition nodes
                if len(agentNetwork.coalitions) > 0:
                    parent_elements = [{"data": {'id': coalition.name, 'label': coalition.name},
                                        'classes': 'bluebackground'} for coalition in agentNetwork.coalitions]
                    for coalition in coalitions:
                        # check if agent is in the coalition, set its parents
                        for agent_node in nodes_elements:
                            if agent_node["data"]["id"] in coalition.agent_names():
                                agent_node["data"].update({'parent': coalition.name})

                        # change edge styles within coalition to dashed
                        for edges in edges_elements:
                            if edges["data"]["source"] in coalition.agent_names() and edges["data"][
                                "target"] in coalition.agent_names():
                                edges.update({'classes': "coalition"})
                else:
                    parent_elements = []

                app.dashboard_ctrl.agent_graph = new_G

                # update agents connect options
                node_connect_options = [{'label': agentName, 'value': agentName} for agentName in nodes]

                return [nodes_elements + edges_elements + parent_elements, node_connect_options]

            else:
                raise PreventUpdate

        @app.callback([dash.dependencies.Output('add-modules-dropdown', 'options'),
                       dash.dependencies.Output('add-dataset-dropdown', 'options')
                       ],
                      [dash.dependencies.Input('interval-add-module-list', 'n_intervals')
                       ])
        def update_add_module_list(n_interval):
            # get nameserver
            # agentNetwork = dashboard_ctrl.agentNetwork

            # agentTypes = dashboard_ctrl.get_agentTypes()
            # module_add_options = [ {'label': agentType, 'value': agentType} for agentType in list(agentTypes.keys())]
            agentTypes = app.dashboard_ctrl.get_agentTypes()
            module_add_options = [{'label': agentType, 'value': agentType} for agentType in list(agentTypes.keys())]

            datasets = app.dashboard_ctrl.get_datasets()
            module_dataset_options = [{'label': dataset, 'value': dataset} for dataset in list(datasets.keys())]

            return [module_add_options, module_dataset_options]

        # Start button click
        @app.callback(dash.dependencies.Output('start-button', 'children'),
                      [dash.dependencies.Input('start-button', 'n_clicks')
                       ])
        def start_button_click(n_clicks):
            if n_clicks is not None:
                app.dashboard_ctrl.agentNetwork.set_running_state()
            raise PreventUpdate

        # Stop button click
        @app.callback(dash.dependencies.Output('stop-button', 'children'),
                      [dash.dependencies.Input('stop-button', 'n_clicks')
                       ])
        def stop_button_click(n_clicks):
            if n_clicks is not None:
                app.dashboard_ctrl.agentNetwork.set_stop_state()
            raise PreventUpdate

        # Handle click of the reset button.
        @app.callback(
            dash.dependencies.Output("reset-button", "children"),
            [dash.dependencies.Input("reset-button", "n_clicks")],
        )
        def reset_button_click(n_clicks):
            if n_clicks is not None:
                app.dashboard_ctrl.agentNetwork.reset_agents()
            raise PreventUpdate

        # Add agent button click
        @app.callback(dash.dependencies.Output('add-module-button', 'children'),
                      [dash.dependencies.Input('add-module-button', 'n_clicks')],
                      [dash.dependencies.State('add-modules-dropdown', 'value')]
                      )
        def add_agent_button_click(n_clicks, add_dropdown_val):
            # for add agent button click
            if n_clicks is not None:
                agentTypes = app.dashboard_ctrl.get_agentTypes()
                new_agent = app.dashboard_ctrl.agentNetwork.add_agent(agentType=agentTypes[add_dropdown_val])
            raise PreventUpdate

        # Add agent button click
        @app.callback(dash.dependencies.Output('remove-module-button', 'children'),
                      [dash.dependencies.Input('remove-module-button', 'n_clicks')],
                      [dash.dependencies.State('selected-node', 'children')]
                      )
        def remove_agent_button_click(n_clicks, current_agent_id):
            # for add agent button click
            if n_clicks is not None and current_agent_id != "Not selected":
                app.dashboard_ctrl.agentNetwork.remove_agent(current_agent_id)
            raise PreventUpdate

        # Add agent button click
        @app.callback(dash.dependencies.Output('add-dataset-button', 'children'),
                      [dash.dependencies.Input('add-dataset-button', 'n_clicks')],
                      [dash.dependencies.State('add-dataset-dropdown', 'value')]
                      )
        def add_dataset_button_click(n_clicks, add_dropdown_val):
            # for add agent button click
            if n_clicks is not None:
                agentTypes = app.dashboard_ctrl.get_agentTypes()
                datasets = app.dashboard_ctrl.get_datasets()
                chosen_dataset = datasets[add_dropdown_val]()
                new_agent = app.dashboard_ctrl.agentNetwork.add_agent(name=type(chosen_dataset).__name__,
                                                                      agentType=agentmet4fof_module.ML_DataStreamAgent)

                new_agent.init_parameters(stream=chosen_dataset)
            raise PreventUpdate

        @app.callback(dash.dependencies.Output('connect_placeholder', 'children'),
                      [dash.dependencies.Input('connect-module-button', 'n_clicks')],
                      [dash.dependencies.State('connect-modules-dropdown', 'value'),
                       dash.dependencies.State('selected-node', 'children')])
        def bind_module_click(n_clicks_connect, dropdown_value, current_agent_id):
            if n_clicks_connect is not None and current_agent_id != "Not selected":
                # get nameserver
                agentNetwork = app.dashboard_ctrl.agentNetwork

                # for connect module button click
                if current_agent_id != dropdown_value:
                    agentNetwork.bind_agents(agentNetwork.get_agent(current_agent_id),
                                             agentNetwork.get_agent(dropdown_value))
            raise PreventUpdate

        @app.callback(dash.dependencies.Output('disconnect_placeholder', 'children'),
                      [dash.dependencies.Input('disconnect-module-button', 'n_clicks')],
                      [dash.dependencies.State('connect-modules-dropdown', 'value'),
                       dash.dependencies.State('selected-node', 'children')])
        def unbind_module_click(n_clicks_connect, dropdown_value, current_agent_id):
            if (n_clicks_connect is not None):
                # get nameserver
                agentNetwork = app.dashboard_ctrl.agentNetwork

                # for connect module button click
                agentNetwork.unbind_agents(agentNetwork.get_agent(current_agent_id),
                                           agentNetwork.get_agent(dropdown_value))
            raise PreventUpdate

        @app.callback([dash.dependencies.Output('selected-node', 'children'),
                       dash.dependencies.Output('input-names', 'children'),
                       dash.dependencies.Output('output-names', 'children'),
                       dash.dependencies.Output('agent-parameters', 'children'),
                       ],
                      [dash.dependencies.Input('agents-network', 'tapNodeData')])
        def displayTapNodeData(data):
            input_names = []
            output_names = []
            agent_parameters_div = []

            if data is not None:
                current_agent_id = data['id']
                # get nameserver
                agentNetwork = app.dashboard_ctrl.agentNetwork

                app.dashboard_ctrl.current_selected_agent = agentNetwork.get_agent(current_agent_id)
                input_names = list(app.dashboard_ctrl.current_selected_agent.get_attr('Inputs').keys())
                output_names = list(app.dashboard_ctrl.current_selected_agent.get_attr('Outputs').keys())
                agent_parameters = app.dashboard_ctrl.current_selected_agent.get_all_attr()

                # formatting
                input_names = ["Inputs: "] + [input_name + ", " for input_name in input_names]
                output_names = ["Outputs: "] + [output_name + ", " for output_name in output_names]
                agent_parameters_texts = [LayoutHelper.visualise_agent_parameters(k, v) for k, v in
                                          agent_parameters.items()]
                agent_parameters_div = [html.H6("Parameters: ")] + agent_parameters_texts

                return [current_agent_id, input_names, output_names, agent_parameters_div]
            else:
                return ["Not selected", input_names, output_names, agent_parameters_div]

        # define maximum number of monitors graph
        output_figures = [dash.dependencies.Output('monitors-graph-' + str(i), 'figure') for i in
                          range(app.num_monitors)]
        output_styles = [dash.dependencies.Output('monitors-graph-' + str(i), 'style') for i in range(app.num_monitors)]
        outputs = output_figures + output_styles

        @app.callback(outputs,
                      [dash.dependencies.Input('interval-update-monitor-graph', 'n_intervals')])
        def plot_monitor_memory(n_interval):
            # get nameserver
            agentNetwork = app.dashboard_ctrl.agentNetwork

            # check if agent network is running and first_time running
            # if it isn't, abort updating graphs
            if agentNetwork.get_mode() != "Running" and agentNetwork.get_mode() != "Reset" and n_interval > 0:
                raise PreventUpdate

            agent_names = agentNetwork.agents('MonitorAgent')  # get all agent names
            app.num_monitor = len(agent_names)
            monitor_graphs = [{'data': []} for i in range(app.num_monitors)]
            style_graphs = [{'opacity': 0, 'width': 10, 'height': 10} for i in range(app.num_monitors)]

            for monitor_id, monitor_agent in enumerate(agent_names):
                memory_data = agentNetwork.get_agent(monitor_agent).get_attr('buffer').buffer
                custom_plot_function = agentNetwork.get_agent(monitor_agent).get_attr('custom_plot_function')
                data = []
                for sender_agent in memory_data.keys():
                    # if custom plot function is not provided, resolve to default plotting
                    if type(custom_plot_function).__name__ == "int":
                        traces = create_monitor_graph(memory_data[sender_agent], sender_agent)
                    # otherwise call custom plot function and load up custom plot parameters
                    else:
                        custom_plot_parameters = agentNetwork.get_agent(monitor_agent).get_attr(
                            'custom_plot_parameters')
                        # Handle iterable of traces.
                        traces = custom_plot_function(
                            memory_data[sender_agent],
                            sender_agent,
                            **custom_plot_parameters
                        )

                    if (
                            isinstance(traces, tuple)
                            or isinstance(traces, list)
                            or isinstance(traces, set)
                    ):
                        for trace in traces:
                            data.append(trace)
                    else:
                        data.append(traces)
                if len(data) > 5:
                    y_title_offset = 0.1
                else:
                    y_title_offset = -0.1

                # Check if any metadata is present that can be used to generate axis
<<<<<<< HEAD
                # labels.
                if isinstance(memory_data[sender_agent], dict) and \
                        'metadata' in memory_data[sender_agent].keys():
                    # The metadata might be a list of metadata items each
                    # corresponding to one element of the list of datapoints in
                    # memory_data[sender_agent]["data"] or a single metadata element
                    # shared corresponding to all datapoints.
                    if isinstance(memory_data[sender_agent]["metadata"], Iterable):
                        desc = memory_data[sender_agent]["metadata"][0]
                    else:
                        desc = memory_data[sender_agent]["metadata"]
=======
                # labels or otherwise use default labels.
                if (
                    isinstance(memory_data[sender_agent], dict)
                    and "metadata" in memory_data[sender_agent].keys()
                ):
                    # The metadata currently is always a list in the
                    # beginning containing at least one element.
                    desc = memory_data[sender_agent]["metadata"][0]
>>>>>>> 4742b177

                    # We now expect metadata to be of type
                    # time-series-metadata.scheme.MetaData. We try to access the
                    # object correspondingly and throw a meaningful error message in
                    # case something goes wrong.
                    try:
                        t_name, t_unit = desc.time.values()
                        v_name, v_unit = desc.get_quantity().values()
                    except TypeError:
<<<<<<< HEAD
                        raise TypeError(f"The Dashboard tried to access an agents "
                                        f"metadata but an error occurred. Metadata is "
                                        f"of type {type(desc)} but is "
                                        f"expected to be of type {type(MetaData)}. "
                                        f"Its value is: \n\n{desc}")
=======
                        raise TypeError(
                            f"The Dashboard tried to access an agents metadata but an"
                            f"error occurred. Metadata is " f"of type {type(desc)} "
                            f"but is expected to be of type ""{type(MetaData)}. " 
                            f"Its value is: \n\n{desc}"
                        )
>>>>>>> 4742b177

                    # After successfully extracting the metadata itself, we concatenate
                    # the important parts to get the labels.
                    x_label = f"{t_name} [{t_unit}]"
                    y_label = f"{v_name} [{v_unit}]"
                else:
                    # If no metadata is available we set reasonable defaults. Since
                    # we could deal with any data in the time as well as in the
                    # frequency domain, we keep it fairly generic.
<<<<<<< HEAD
                    warnings.warn(f"The Dashboard shows a plot for monitor "
                                  f"agent '{monitor_agent}' without any axes "
                                  f"labels specified. The labels will be represented "
                                  f"by generic place holders. Check out tutorial 4 to "
                                  f"find out how to specify custom labels.")
                    x_label = 'X'
                    y_label = 'Y'
=======
                    warnings.warn(
                        f"The Dashboard shows a plot for monitor agent '"
                        f"{monitor_agent}' without any axes labels specified. The "
                        f"labels will be represented by generic place holders. Check "
                        f"out tutorial 4 to find out how to specify custom labels."
                    )
                    x_label = "X"
                    y_label = "Y"
>>>>>>> 4742b177

                monitor_graph = {
                    'data': data,
                    'layout': {
                        'title': {
                            'text': monitor_agent,
                            'y': y_title_offset,
                            'x': 0.5,
                            'xanchor': 'center',
                            'yanchor': 'bottom'
                        },
                        'xaxis': {'title': {'text': x_label}},
                        'yaxis': {'title': {'text': y_label}},
                        'uirevision': app.num_monitor,
                        'showlegend': True,
                        'legend': dict(xanchor='auto', yanchor='bottom', x=1, y=1, orientation="h"),
                        # 'margin':dict(t=150)
                    },
                }

                monitor_graphs[monitor_id] = monitor_graph
                # style_graphs[monitor_id]= {'opacity':1.0, 'width':'100%','height':'100%'}
                style_graphs[monitor_id] = {'opacity': 1.0, 'height': 'auto'}
            # monitor_graphs = monitor_graphs+ [{'displayModeBar': False, 'editable': False, 'scrollZoom':False}]
            return monitor_graphs + style_graphs

        def _handle_matplotlib_figure(input_data, from_agent_name: str, mode="image"):
            """
            Internal function. Checks the mode of matplotlib.figure.Fig to be plotted
            Either it is a base64 str image, or a plotly graph

            This is used in plotting the received matplotlib figures in the MonitorAgent's plot memory.
            """
            if mode == "plotly":
                new_graph = dcc.Graph(figure=input_data)
            elif mode == "image":
                new_graph = html.Img(src=input_data, title=from_agent_name)
            elif mode == "mpld3":
                new_input_data = str(input_data).replace("'", '"')
                new_input_data = new_input_data.replace("(", "[")
                new_input_data = new_input_data.replace(")", "]")
                new_input_data = new_input_data.replace("None", "null")
                new_input_data = new_input_data.replace("False", "false")
                new_input_data = new_input_data.replace("True", "true")
                fig_json = html.P(new_input_data, style={'display': 'none'})
                new_graph = html.Div(id="d3_" + from_agent_name, children=fig_json)

            return new_graph

        # load Monitors data and draw - all at once
        @app.callback([dash.dependencies.Output('matplotlib-division', 'children')],
                      [dash.dependencies.Input('interval-update-monitor-graph', 'n_intervals')])
        def plot_monitor_graphs(n_interval):
            # get nameserver
            agentNetwork = app.dashboard_ctrl.agentNetwork

            # check if agent network is running and first_time running
            # if it isn't, abort updating graphs
            # if agentNetwork._get_mode() != "Running" and n_interval > 0:
            if agentNetwork.get_mode() != "Running" and n_interval > 0:
                raise PreventUpdate

            agent_names = agentNetwork.agents()  # get all agent names
            agent_type = "Monitor"  # all agents with Monitor in its name will be selected
            plots_data = {}  # storage for all monitor agent's memory

            # load data from all Monitor agent's memory
            for agent_name in agent_names:
                if agent_type in agent_name:
                    monitor_agent = agentNetwork.get_agent(agent_name)
                    plots = monitor_agent.get_attr('plots')
                    plots_data.update({agent_name: plots})

            # now monitors_data = {'monitor_agent1_name':agent1_memory, 'monitor_agent2_name':agent2_memory }
            # now create a plot for each monitor agent
            # initialize necessary variables for plotting multi-graphs
            subplot_titles = tuple(list(plots_data.keys()))
            num_graphs = len(list(plots_data.keys()))
            all_graphs = []
            # now loop through monitors_data's every monitor agent's memory
            # build a graph from every monitor agent's `plots`
            for count, agent_name in enumerate(plots_data.keys()):
                plot_data = plots_data[agent_name]
                html_div_monitor = []
                html_div_monitor.append(html.H5(agent_name, style={"text-align": "center"}))
                # create a new graph for every agent
                for from_agent_name in plot_data:
                    # get the graph relevant to 'monitor_agent_input'
                    graph = plot_data[from_agent_name]
                    print(graph)
                    # handle list of graphs
                    if (isinstance(graph["fig"], tuple) or isinstance(graph["fig"], list) or isinstance(graph["fig"],
                                                                                                        set)):
                        for graph_id, graph_ in enumerate(graph["fig"]):
                            new_graph = _handle_matplotlib_figure(graph_, from_agent_name + str(graph_id),
                                                                  graph["mode"])
                            html_div_monitor.append(new_graph)
                    else:
                        new_graph = _handle_matplotlib_figure(graph["fig"], from_agent_name, graph["mode"])
                        html_div_monitor.append(new_graph)

                # only add the graph if there is some plots in the Monitor Agent
                if len(html_div_monitor) > 1:
                    all_graphs.append(html.Div(className="card", children=html_div_monitor))

            # set dimensions of each monitor agent's graph
            return [all_graphs]

        app.clientside_callback(
            ClientsideFunction(
                namespace='clientside',
                function_name='render_mpld3_each'
            ),
            dash.dependencies.Output('mpld3_placeholder', 'children'),
            [dash.dependencies.Input('matplotlib-division', 'children')]
        )

        return app<|MERGE_RESOLUTION|>--- conflicted
+++ resolved
@@ -451,19 +451,6 @@
                     y_title_offset = -0.1
 
                 # Check if any metadata is present that can be used to generate axis
-<<<<<<< HEAD
-                # labels.
-                if isinstance(memory_data[sender_agent], dict) and \
-                        'metadata' in memory_data[sender_agent].keys():
-                    # The metadata might be a list of metadata items each
-                    # corresponding to one element of the list of datapoints in
-                    # memory_data[sender_agent]["data"] or a single metadata element
-                    # shared corresponding to all datapoints.
-                    if isinstance(memory_data[sender_agent]["metadata"], Iterable):
-                        desc = memory_data[sender_agent]["metadata"][0]
-                    else:
-                        desc = memory_data[sender_agent]["metadata"]
-=======
                 # labels or otherwise use default labels.
                 if (
                     isinstance(memory_data[sender_agent], dict)
@@ -472,7 +459,6 @@
                     # The metadata currently is always a list in the
                     # beginning containing at least one element.
                     desc = memory_data[sender_agent]["metadata"][0]
->>>>>>> 4742b177
 
                     # We now expect metadata to be of type
                     # time-series-metadata.scheme.MetaData. We try to access the
@@ -482,20 +468,12 @@
                         t_name, t_unit = desc.time.values()
                         v_name, v_unit = desc.get_quantity().values()
                     except TypeError:
-<<<<<<< HEAD
-                        raise TypeError(f"The Dashboard tried to access an agents "
-                                        f"metadata but an error occurred. Metadata is "
-                                        f"of type {type(desc)} but is "
-                                        f"expected to be of type {type(MetaData)}. "
-                                        f"Its value is: \n\n{desc}")
-=======
                         raise TypeError(
                             f"The Dashboard tried to access an agents metadata but an"
                             f"error occurred. Metadata is " f"of type {type(desc)} "
                             f"but is expected to be of type ""{type(MetaData)}. " 
                             f"Its value is: \n\n{desc}"
                         )
->>>>>>> 4742b177
 
                     # After successfully extracting the metadata itself, we concatenate
                     # the important parts to get the labels.
@@ -505,15 +483,6 @@
                     # If no metadata is available we set reasonable defaults. Since
                     # we could deal with any data in the time as well as in the
                     # frequency domain, we keep it fairly generic.
-<<<<<<< HEAD
-                    warnings.warn(f"The Dashboard shows a plot for monitor "
-                                  f"agent '{monitor_agent}' without any axes "
-                                  f"labels specified. The labels will be represented "
-                                  f"by generic place holders. Check out tutorial 4 to "
-                                  f"find out how to specify custom labels.")
-                    x_label = 'X'
-                    y_label = 'Y'
-=======
                     warnings.warn(
                         f"The Dashboard shows a plot for monitor agent '"
                         f"{monitor_agent}' without any axes labels specified. The "
@@ -522,7 +491,6 @@
                     )
                     x_label = "X"
                     y_label = "Y"
->>>>>>> 4742b177
 
                 monitor_graph = {
                     'data': data,
