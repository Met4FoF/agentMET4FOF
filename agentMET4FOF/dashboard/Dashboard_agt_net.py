--- conflicted
+++ resolved
@@ -546,14 +546,9 @@
 
                 # Check if any metadata is present that can be used to generate axis
                 # labels or otherwise use default labels.
-<<<<<<< HEAD
-                if (len(memory_data) > 0 and
-                    isinstance(memory_data[sender_agent], dict)
-=======
                 if (
                     len(memory_data) > 0
                     and isinstance(memory_data[sender_agent], dict)
->>>>>>> e253851c
                     and "metadata" in memory_data[sender_agent].keys()
                 ):
                     # The metadata currently is always a list in the
