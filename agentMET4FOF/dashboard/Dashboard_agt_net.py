--- conflicted
+++ resolved
@@ -3,17 +3,6 @@
 import dash_cytoscape as cyto
 import dash_dangerously_set_inner_html
 import dash_html_components as html
-<<<<<<< HEAD
-=======
-import dash_core_components as dcc
-import visdcc
-from dash.dependencies import ClientsideFunction
-
-from . import LayoutHelper
-from .LayoutHelper import create_nodes_cytoscape, create_edges_cytoscape, \
-    create_monitor_graph
-from dash.exceptions import PreventUpdate
->>>>>>> 65a9d17f
 import networkx as nx
 from dash.exceptions import PreventUpdate
 
