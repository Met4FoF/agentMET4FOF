# Python CircleCI 2.1 configuration file
#
# Check https://circleci.com/docs/2.0/language-python/ for more details
#
version: 2.1

executors:
  # Specify a common so-called executor containing the desired Python interpreter.
  tester:
    working_directory: ~/repo
    docker:
      - image: circleci/python:3.8
  publisher:
    working_directory: ~/repo
    docker:
      - image: circleci/python:3.8

workflows:
  # Create workflow for testing and deploying agentMET4FOF.
  test_and_deploy:
    jobs:
      - test_against_venv:
          filters:
            tags:
              # Include tag filter to trigger as well on tag pushes.
              only: /.*/
      - test_against_conda:
          filters:
            tags:
              # Include tag filter to trigger as well on tag pushes.
              only: /.*/
      - test_against_setup:
          filters:
            tags:
              # Include tag filter to trigger as well on tag pushes.
              only: /.*/
      - deploy:
          # Create 'deploy' job to upload agentMET4FOF to PyPI.org on certain tag
          # pushes, which successfully run 'test' job and are tagged with version.
          requires:
              - test_against_venv
              - test_against_conda
              - test_against_setup
          filters:
              tags:
                # Specify the tags which trigger the job as regular expression.
                only: /[0-9]*+(\.[0-9]+)*+(\.(dev)[0-9]+|((a|b)|rc)[0-9]+)?/
              branches:
                # This assures the job only being triggered by tag pushes.
                ignore: /.*/

commands:
  # Reusable command to prepare the environment for testing.
  create_result_folder:
    description: "Create test-result folder."
    steps:
    # Create folder for test results.
    - run:
        name: Create test result folder
        command: |
          mkdir -p test-reports

  run_venv_tests:
    description: "Run and store test results."
    # Define a parameter for the job, to be able to run all tests against different
    # sets of dependencies. This allows specifically to run the tests against the
    # possibly pinned versions from requirements.txt and against the automatically
    # installed most current versions from setup.py. The send_cov variable is only to
    # ensure that only one coverage report gets send for each commit.
    parameters:
      send_cov:
        type: boolean
        default: false

    steps:
    # Run tests! We use pytest's test-runner.
    - run:
        name: Run tests
        command: |
          source venv/bin/activate
          tox | tee --append test-reports/agentMET4FOF.log

    # Upload coverage report if the according parameter is set to `true`.
    - when:
        condition: << parameters.send_cov >>
        steps:
          - run:
              name: Upload coverage report
              command: |
                source venv/bin/activate
                bash <(curl -s https://codecov.io/bash)

    - store_test_artifacts_and_results

  store_test_artifacts_and_results:
    description: "Store test results."
    steps:
    # Store test results.
    - store_artifacts:
        path: test-reports
        destination: test-reports

    - store_test_results:
        path: test-reports

jobs:
  # Define one 'test' job to run their test suites against the
  # installed dependencies from the environment.yml.
  test_against_conda:

    executor: tester

    steps:
      - checkout
      - create_result_folder
      - run:
          name: Install Miniconda
          command: |
            wget "https://repo.anaconda.com/miniconda/\
            Miniconda3-latest-Linux-x86_64.sh" -O $HOME/miniconda.sh
            mkdir -p $HOME/.conda
            bash $HOME/miniconda.sh -b -p /home/circleci/conda
            source $HOME/conda/etc/profile.d/conda.sh
            hash -r
            conda config --set always_yes yes --set changeps1 no
            conda update -q conda
            echo 'export PATH=$HOME/conda/bin:$PATH' >> $BASH_ENV

      # Download and cache dependencies.
      - restore_cache:
          keys:
            # Specify the unique identifier for the cache.
            - v1-conda-dependencies-{{ checksum "environment.yml" }}-{{ checksum "requirements.txt" }}-{{ checksum "dev-requirements.txt" }}
            # Fallback to using the latest cache if no exact match is found.
            - v1-conda-dependencies-

      # Create environment and install extra_requires dependencies manually.
      - run:
          name: Create or update environment
          command: |
            if [ -d "$HOME/conda/envs/" ]; then
                conda env update --prune --file environment.yml
            else
                conda env create -f environment.yml
            fi
            source $HOME/conda/etc/profile.d/conda.sh
            conda activate agentMET4FOF

      - save_cache:
          paths:
            - /home/circleci/conda/envs/
          key: >-
            v1-conda-dependencies-{{ checksum "environment.yml" }}-{{ checksum "requirements.txt" }}-{{ checksum "dev-requirements.txt" }}

      # Run tests! We use pytest's test-runner.
      - run:
          name: Run tests
          command: |
            source $HOME/conda/etc/profile.d/conda.sh
            conda activate agentMET4FOF
            tox | tee --append test-reports/agentMET4FOF.log

      - store_test_artifacts_and_results


  # Define one 'test' job to run their test suites against the
  # installed dependencies from the setup.py.
  test_against_setup:

    executor: tester

    steps:
      - checkout
      - create_result_folder
      # Download and cache dependencies.
      - restore_cache:
          keys:
            # Specify the unique identifier for the cache.
            - v2-setup-dependencies-{{ checksum "setup.py" }}-{{ checksum "dev-requirements.txt" }}
            # Fallback to using the latest cache if no exact match is found.
            - v2-setup-dependencies-

      # Install dependencies. visdcc should be taken out as soon as possible again.
      - run:
          name: Install dependencies
          command: |
            python3 -m venv venv
            source venv/bin/activate
<<<<<<< HEAD
            pip install --upgrade pip wheel
            pip install '.[tutorials]' -r dev-requirements.txt visdcc
=======
            pip install --upgrade tox
>>>>>>> e253851c

      - save_cache:
          paths:
            - ./venv
          key: >-
            v2-setup-dependencies-{{ checksum "setup.py" }}-{{ checksum "dev-requirements.txt" }}

      # Run tests! We use pytest's test-runner and request to send coverage report.
      - run_venv_tests:
          send_cov: true

  # Define one 'test' job to run their test suites against the
  # installed dependencies from the requirements files.
  test_against_venv:

    executor: tester

    steps:
      - checkout
      - create_result_folder
      # Download and cache dependencies.
      - restore_cache:
          keys:
            # Specify the unique identifier for the cache.
            - v4-venv-dependencies-{{ checksum "dev-requirements.txt" }}
            # Fallback to using the latest cache if no exact match is found.
            - v4-venv-dependencies-

      # Install dependencies and extra_requires dependencies manually.
      - run:
          name: Install dependencies
          command: |
            python3 -m venv venv
            source venv/bin/activate
            pip install --upgrade pip tox

      - save_cache:
          paths:
            - ./venv
          key: >-
            v4-venv-dependencies-{{ checksum "dev-requirements.txt" }}

      # Run tests! We use pytest's test-runner.
      - run_venv_tests

  deploy:
    executor: publisher

    steps:
      # Checkout code.
      - checkout

      # Download and cache dependencies.
      - restore_cache:
          keys:
            # Specify the unique identifier for the cache.
            - v1-dependencies-deploy-{{ checksum "setup.py" }}-{{ checksum "requirements.txt" }}
            # Fallback to using the latest cache if no exact match is found.
            - v1-dependencies-deploy-

      # Install dependencies if necessary.
      - run:
         name: Install dependencies
         command: |
           python3 -m venv agent_venv
           source agent_venv/bin/activate
           pip install --upgrade -r requirements.txt
           pip install --upgrade setuptools wheel twine

      - save_cache:
          paths:
            - ./agent_venv
          key: v1-dependencies-deploy-{{ checksum "setup.py" }}-{{ checksum "requirements.txt" }}

      # Verify Git tag to version to ensure, only wanted versions are uploaded.
      - run:
          name: Verify Git tag vs. version
          command: |
            source agent_venv/bin/activate
            python setup.py verify

      # Create a package.
      - run:
          name: Create package
          command: |
            source agent_venv/bin/activate
            python3 setup.py sdist bdist_wheel

      # Store test results as artifacts.
      - store_artifacts:
         path: dist
         destination: dist

      # We create a .pypirc to provide the username and password.
      - run:
          name: Create .pypirc
          command: |
            echo -e "[pypi]" >> ~/.pypirc
            echo -e "username: __token__" >> ~/.pypirc
            echo -e "password: $PYPI_PASSWORD" >> ~/.pypirc

      # Upload the created packages to test.pypi.org.
      - run:
          name: Upload to PyPI.org
          command: |
            source agent_venv/bin/activate
            twine upload dist/*<|MERGE_RESOLUTION|>--- conflicted
+++ resolved
@@ -186,12 +186,7 @@
           command: |
             python3 -m venv venv
             source venv/bin/activate
-<<<<<<< HEAD
-            pip install --upgrade pip wheel
-            pip install '.[tutorials]' -r dev-requirements.txt visdcc
-=======
             pip install --upgrade tox
->>>>>>> e253851c
 
       - save_cache:
           paths:
