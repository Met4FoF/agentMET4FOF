--- conflicted
+++ resolved
@@ -34,14 +34,8 @@
                 ignore: /.*/
 
 jobs:
-<<<<<<< HEAD
-  build:
-    docker:
-      - image: circleci/python:3.7
-=======
   test:
     executor: python
->>>>>>> 1941393c
 
     working_directory: ~/repo
 
