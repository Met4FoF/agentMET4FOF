--- conflicted
+++ resolved
@@ -92,13 +92,9 @@
 
         Returns
         -------
-<<<<<<< HEAD
         Message data packed in the form : {'from':agent_name, 'data', data, 'senderType': agent_class}.
-=======
-        packed Message data : dict of the form {'from':agent_name,
-        'data': data}.
->>>>>>> 94a15b2f
-
+
+        packed Message data : dict of the form {'from':agent_name, 'data': data}.
         """
         return {"from": self.name, "data": data, "senderType": type(self).__name__}
 
