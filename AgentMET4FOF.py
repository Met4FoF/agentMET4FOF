#Agent dependencies
from osbrain import run_nameserver
from osbrain import run_agent
from osbrain import Agent
from osbrain import NSProxy

#ML dependencies
import numpy as np
from skmultiflow.data import WaveformGenerator
from skmultiflow.trees import HoeffdingTree
from sklearn.model_selection import StratifiedKFold
# ML dependencies
import numpy as np
from osbrain import Agent
from osbrain import NSProxy
from osbrain import run_agent
from osbrain import run_nameserver
from sklearn.model_selection import StratifiedKFold
from skmultiflow.data import WaveformGenerator
from skmultiflow.trees import HoeffdingTree


class AgentMET4FOF(Agent):
    """
    Base class for all agents with specific functions to be overridden/supplied by user.

    Behavioural functions for users to provide are init_parameters, agent_loop and on_received_message.
    Communicative functions are bind_output, unbind_output and send_output.

    """
    def on_init(self):
        """
        Internal initialization to setup the agent: mainly on setting the dictionary of Inputs, Outputs, PubAddr.
        """
        self.Inputs = {}
        self.Outputs = {}
        self.PubAddr_alias = self.name + "_PUB"
        self.PubAddr = self.bind('PUB', alias=self.PubAddr_alias)
        self.AgentType = type(self).__name__
        self.log_info("INITIALIZED")
        self.states = {0: "Idle", 1: "Running", 2: "Pause", 3: "Stop"}
        self.current_state = self.states[0]
        self.init_parameters()


    def init_parameters(self):
        """
        User provided function to initialize parameters of choice.
        """
        return 0

    def before_loop(self):
        """
        This action is executed before initiating the loop
        """
        self.init_agent_loop(1.0)

    def init_agent_loop(self, loop_wait=1.0):
        """
<<<<<<< HEAD
        Initiates the agent loop, which iterates every `loop_wait` second
=======
        Initiates the agent loop, which iterates every loop_wait seconds
>>>>>>> 4c22c8be

        Stops every timers and initiate a new loop.

        Parameters
        ----------
        loop_wait : int
            The wait between each iteration of the loop

        """
        self.stop_all_timers()
        #check if agent_loop is overriden by user
        if self.__class__.agent_loop == AgentMET4FOF.agent_loop:
            return 0
        else:
            self.each(loop_wait, self.__class__.agent_loop)
        return 0

    def agent_loop(self):
        return 0

    def on_received_message(self, message):
        """
        User-defined method and is triggered to handle the message passed by Input.

        Parameters
        ----------
        message : Dictionary
            The message received is in form {'from':agent_name, 'data', data}
            agent_name is the name of the Input agent which sent the message
            data is the actual content of the message
        """
        return message

    def pack_data(self,data):
        """
        Internal method to pack the data content into a dictionary before sending out.

        Parameters
        ----------
        data : argument
            Data content to be packed before sending out to agents.

        Returns
        -------
        Message data packed in the form : {'from':agent_name, 'data', data}.

        """
        return {"from":self.name,"data":data}

    def send_output(self, data):
        """
        Sends message data to all connected agents in self.Outputs.

        Output connection can first be formed by calling bind_output.
        By default calls pack_data(data) before sending out.

        Parameters
        ----------
        data : argument
            Data content to be sent out

        Returns
        -------
        dictionary
            The packed data with details of sender and data content.
        """
        packed_data = self.pack_data(data)
        self.send(self.PubAddr, packed_data, topic='data')

        # LOGGING
        if self.log_mode:
            self.log_info("Sending: "+str(data))

        return packed_data

    def handle_process_data(self, message):
        """
        Internal method to handle incoming message before calling user-defined on_received_message method.

        """

        # LOGGING
        if self.log_mode:
            self.log_info("Received: "+str(message))
        # process the received data here
        proc_msg = self.on_received_message(message)

        return proc_msg

    def bind_output(self, output_agent):
        """
        Forms Output connection with another agent. Any call on send_output will reach this newly binded agent

        Adds the agent to its list of Outputs.

        Parameters
        ----------
        output_agent : AgentMET4FOF
            Agent to be binded to this agent's output channel

        """

        output_module_id = output_agent.get_attr('name')
        if output_module_id not in self.Outputs:
            # update self.Outputs list and Inputs list of output_module
            self.Outputs.update({output_agent.get_attr('name'): output_agent})
            temp_updated_inputs= output_agent.get_attr('Inputs')
            temp_updated_inputs.update({self.name: self})
            output_agent.set_attr(Inputs=temp_updated_inputs)
            # bind to the address
            if output_agent.has_socket(self.PubAddr_alias):
                output_agent.subscribe(self.PubAddr_alias, handler={'data': AgentMET4FOF.handle_process_data})
            else:
                output_agent.connect(self.PubAddr, alias=self.PubAddr_alias, handler={'data':AgentMET4FOF.handle_process_data})

            # LOGGING
            if self.log_mode:
                self.log_info("Connected output module"+ output_module_id)

    def unbind_output(self, output_agent):
        """
        Remove existing output connection with another agent. This reverses the bind_output method

        Parameters
        ----------
        output_agent : AgentMET4FOF
            Agent binded to this agent's output channel

        """

        module_id = output_agent.get_attr('name')
        if module_id in self.Outputs:
            self.Outputs.pop(module_id, None)
            output_agent.get_attr('Inputs').pop(self.name, None)
            output_agent.unsubscribe(self.PubAddr_alias, 'data')

            # LOGGING
            if self.log_mode:
                self.log_info("Disconnected output module: "+ module_id)


class AgentController(AgentMET4FOF):
    """
    Internal agent to provide control to other agents.

    """
    def init_parameters(self, ns=None):
        self.ns = ns

    def get_agentType_count(self, agentType):
        num_count = 1
        agentType_name = str(agentType.__name__)
        if len(self.ns.agents()) != 0 :
            for agentName in self.ns.agents():
                current_agent_type = self.ns.proxy(agentName).get_attr('AgentType')
                if current_agent_type == agentType_name:
                    num_count+=1
        return num_count

    def generate_module_name(self, agentType):
        name = agentType.__name__
        name += "_"+str(self.get_agentType_count(agentType))
        return name

    def add_module(self, name=" ", agentType= AgentMET4FOF, log_mode=True):
        if name == " ":
            name= self.generate_module_name(agentType)
        return run_agent(name, base=agentType, attributes=dict(log_mode=True), nsaddr=self.ns.addr())

    def agents(self):
        exclude_names = ["AgentController"]
        agent_names = [name for name in self.ns.agents() if name not in exclude_names]
        return agent_names

#global control
class AgentNetwork():
    def __init__(self):
        self.states = {0: "Idle", 1: "Running", 2: "Pause", 3: "Stop"}
        self.current_state = "Idle"
        self.controller = None
    def connect(self, port = 3333):
        try:
            self.ns = NSProxy(nsaddr='127.0.0.1:' + str(port))
        except:
            print("Unable to connect to existing NameServer...")
            self.ns = 0

    def start_server(self, port = 3333):
        print("Starting NameServer...")
        self.ns = run_nameserver(addr='127.0.0.1:' + str(port))
        if len(self.ns.agents()) != 0:
            self.ns.shutdown()
            self.ns = run_nameserver(addr='127.0.0.1:' + str(port))
        controller= run_agent("AgentController", base=AgentController, attributes=dict(log_mode=True), nsaddr=self.ns.addr())
        controller.init_parameters(self.ns)

    def set_mode(self, state):
        self.current_state = state
    def get_mode(self):
        return self.current_state

    def set_running_state(self, filter_agent=None):
        self.set_agents_state(filter_agent=filter_agent,state="Running")

    def set_stop_state(self, filter_agent=None):
        self.set_agents_state(filter_agent=filter_agent, state="Stop")

    def set_agents_state(self, filter_agent=None, state="Idle"):
        self.set_mode(state)
        for agent_name in self.agents():
            if (filter_agent is not None and filter_agent in agent_name) or (filter_agent is None):
                agent = self.get_agent(agent_name)
                agent.set_attr(current_state = state)
        print("SET STATE:  ", state)
        return 0

    def bind_agents(self, source, target):
        source.bind_output(target)
        return 0

    def unbind_agents(self, source, target):
        source.unbind_output(target)
        return 0

    def get_controller(self):
        if self.controller is None:
            self.controller = self.ns.proxy('AgentController')
        return self.controller

    def get_agent(self,agent_name):
        return self.get_controller().get_attr('ns').proxy(agent_name)

    def agents(self):
        #exclude_names = ["AgentController"]
        #agent_names = [name for name in self.ns.agents() if name not in exclude_names]
        agent_names = self.get_controller().agents()
        return agent_names

    def add_agent(self, name=" ", agentType= AgentMET4FOF, log_mode=True):
        agent = self.get_controller().add_module(name=name, agentType= agentType, log_mode=log_mode)
        #agent = run_agent(base=agentType, attributes=dict(log_mode=True), nsaddr=self.ns.addr())
        return agent

    def shutdown(self):
        self.get_controller().get_attr('ns').shutdown()
        return 0

class DataStream(AgentMET4FOF):

    def init_parameters(self, n_wait=1.0, stream = WaveformGenerator(),pretrain_size = 100, max_samples = 100000, batch_size=100 ):

        # parameters
        # setup data stream
        self.stream = stream
        self.stream.prepare_for_use()
        self.pretrain_size = pretrain_size
        self.max_samples = max_samples
        self.batch_size = batch_size

        self.current_sample = 0
        self.first_time = True


    def agent_loop(self):
        #if is running
        if self.current_state == self.states[1]:
            data = self.read_data()
            if data is not None:
                self.send_output(data)
        else:
            return 0

    def read_data(self):
        if self.current_sample < self.max_samples:
            # get sample
            if (self.first_time):
                data = self.stream.next_sample(self.pretrain_size)
                self.current_sample += self.pretrain_size
                self.first_time = False
            else:
                data = self.stream.next_sample(self.batch_size)
                self.current_sample += self.batch_size
        else:
            data = None

        #log
        self.log_info(data)
        return data

class ML_Model(AgentMET4FOF):
    def init_parameters(self, mode="prequential", ml_model= HoeffdingTree(), split_type=None):
        self.mode = mode
        self.ml_model = ml_model
        self.results = []
        if split_type is not None:
            self.split_type = split_type
        else:
            self.split_type = StratifiedKFold(n_splits=5, shuffle=True, random_state=0)
    def on_received_message(self, message):
        if len(message) >1:
            x = message['data'][0]
            y = message['data'][1]
        else:
            return -1

        # prequential: test & train
        if self.mode == "prequential":
            y_pred = self.ml_model.predict(x)
            self.ml_model.partial_fit(x, y)
            res = self.compute_accuracy(y_pred=y_pred, y_true=y)
            self.results.append(res)

        # prequential: test & train
        elif (self.mode == "holdout"):
            res_temp = []
            # begin kfold
            for train_index, test_index in self.split_type.split(x, y):
                x_train, x_test = x[train_index], x[test_index]
                y_train, y_test = y[train_index], y[test_index]
                self.ml_model.partial_fit(x_train, y_train)
                y_pred = self.ml_model.predict(x_test)
                res = self.compute_accuracy(y_pred=y_pred, y_true=y_test)
                res_temp.append(res)
            self.results.append(np.mean(res_temp))

        self.send_output(self.results[-1])

    # classifier accuracy - user defined
    def compute_accuracy(self, y_pred, y_true):
        res = y_pred == y_true
        num_accurate = [1 if y == True else 0 for y in res]
        accuracy = np.sum(num_accurate) / len(num_accurate) * 100
        return accuracy

class MonitorAgent(AgentMET4FOF):
    def init_parameters(self):
        #dictionary of Inputs
        self.memory = {}

    def on_received_message(self, message):
        self.log_info(message)
        self.log_info(self.memory)
        if message['from'] in self.memory:
            self.memory[message['from']].append(message['data'])
        else:
            self.memory.update({message['from']:[message['data']]})
        return message<|MERGE_RESOLUTION|>--- conflicted
+++ resolved
@@ -9,16 +9,6 @@
 from skmultiflow.data import WaveformGenerator
 from skmultiflow.trees import HoeffdingTree
 from sklearn.model_selection import StratifiedKFold
-# ML dependencies
-import numpy as np
-from osbrain import Agent
-from osbrain import NSProxy
-from osbrain import run_agent
-from osbrain import run_nameserver
-from sklearn.model_selection import StratifiedKFold
-from skmultiflow.data import WaveformGenerator
-from skmultiflow.trees import HoeffdingTree
-
 
 class AgentMET4FOF(Agent):
     """
@@ -57,11 +47,7 @@
 
     def init_agent_loop(self, loop_wait=1.0):
         """
-<<<<<<< HEAD
-        Initiates the agent loop, which iterates every `loop_wait` second
-=======
-        Initiates the agent loop, which iterates every loop_wait seconds
->>>>>>> 4c22c8be
+        Initiates the agent loop, which iterates every`loop_wait` seconds
 
         Stops every timers and initiate a new loop.
 
