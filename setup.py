# -*- coding: utf-8 -*-
"""
Install agentMET4FOF in Python path.
"""

import os
import sys

from setuptools import setup, find_packages
from setuptools.command.install import install

# Get release version from agentMET4FOF/__init__.py
from agentMET4FOF import __version__ as VERSION


def read(fname):
    return open(os.path.join(os.path.dirname(__file__), fname)).read()


def readme():
    """Print long description"""
    with open("README.md") as f:
        return f.read()


class VerifyVersionCommand(install):
    """Custom command to verify that the git tag matches our version"""

    description = "Verify that the git tag matches our version"

    def run(self):
        tag = os.getenv("CIRCLE_TAG")

        if tag != VERSION:
            info = "Git tag: {0} does not match the version of this app: " "{1}".format(
                tag, VERSION
            )
            sys.exit(info)


setup(
    name="agentMET4FOF",
    version=VERSION,
    description="A software package for the integration of metrological input "
    "into an agent-based system for the consideration of measurement "
    "uncertainty in current industrial manufacturing processes.",
    long_description=readme(),
    long_description_content_type="text/markdown",
    url="https://github.com/bangxiangyong/agentMET4FOF",
    author=u"Bang Xiang Yong, Björn Ludwig, Haris Lulic",
    author_email="bxy20@cam.ac.uk",
    keywords="uncertainty metrology MAS agent-based agents",
    packages=find_packages(exclude=["tests"]),
    project_urls={
        "Documentation": "https://agentmet4fof.readthedocs.io/",
        "Source": "https://github.com/bangxiangyong/agentMET4FOF",
        "Tracker": "https://github.com/bangxiangyong/agentMET4FOF/issues",
    },
    install_requires=[
        "numpy",
        "scipy",
<<<<<<< HEAD
        "matplotlib!=3.3",
=======
        "matplotlib<3.3.0",
>>>>>>> f3e0577a
        "pandas",
        "osbrain",
        "dash",
        "dash_cytoscape",
        "networkx",
        "plotly",
        "time-series-buffer",
        "time-series-metadata",
        "mpld3",
<<<<<<< HEAD
        "mesa",
=======
>>>>>>> f3e0577a
    ],
    python_requires=">=3.6",
    classifiers=[
        "Development Status :: 4 - Beta",
        "Topic :: Utilities",
        "Topic :: Scientific/Engineering",
        "Topic :: Software Development :: Libraries :: Python Modules",
        "Intended Audience :: Education",
        "Intended Audience :: Science/Research",
        "License :: OSI Approved :: GNU Lesser General Public License v3 (LGPLv3)",
        "Programming Language :: Python :: 3",
        "Programming Language :: Python :: 3.6",
        "Programming Language :: Python :: 3.7",
        "Programming Language :: Python :: 3.8",
    ],
    cmdclass={"verify": VerifyVersionCommand},
)<|MERGE_RESOLUTION|>--- conflicted
+++ resolved
@@ -59,11 +59,7 @@
     install_requires=[
         "numpy",
         "scipy",
-<<<<<<< HEAD
-        "matplotlib!=3.3",
-=======
         "matplotlib<3.3.0",
->>>>>>> f3e0577a
         "pandas",
         "osbrain",
         "dash",
@@ -73,10 +69,7 @@
         "time-series-buffer",
         "time-series-metadata",
         "mpld3",
-<<<<<<< HEAD
         "mesa",
-=======
->>>>>>> f3e0577a
     ],
     python_requires=">=3.6",
     classifiers=[
