--- conflicted
+++ resolved
@@ -73,9 +73,8 @@
         "multiprocess",
         "visdcc",
     ],
-<<<<<<< HEAD
     extras_require={
-        "tutorials": ["notebook", "PyDynamic"],
+        "tutorials": ["notebook", "PyDynamic", "ipython<=8.13.0"],
         "dev": [
             "black[jupyter]",
             "pytest",
@@ -101,9 +100,6 @@
             "docutils",
         ],
     },
-=======
-    extras_require={"tutorials": ["notebook", "PyDynamic", "ipython<=8.13.0"]},
->>>>>>> 236cfe61
     python_requires=">=3.8",
     classifiers=[
         "Development Status :: 4 - Beta",
