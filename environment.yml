--- conflicted
+++ resolved
@@ -1,10 +1,7 @@
 name: agentMET4FOF
-<<<<<<< HEAD
-=======
 channels:
     - defaults
     - conda-forge
->>>>>>> 1941393c
 dependencies:
     - python >=3.5
     # pip dependencies have to be provided in `requirements.txt` syntax
