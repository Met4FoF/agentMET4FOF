--- conflicted
+++ resolved
@@ -2,14 +2,7 @@
 channels:
     - defaults
 dependencies:
-<<<<<<< HEAD
     - python=3.8
     # pip dependencies have to be provided in `requirements.txt` syntax
     - pip:
-        - r requirements.txt
-=======
-    - python >=3.6
-    # pip dependencies have to be provided in `requirements.txt` syntax
-    - pip:
-        - -r requirements.txt
->>>>>>> 9d1816fd
+        - -r requirements.txt